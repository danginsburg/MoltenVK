--- conflicted
+++ resolved
@@ -48,18 +48,9 @@
 		MVKDescriptorSet* descSet = descriptorSets[dsIdx];
 		uint32_t dslIdx = firstSet + dsIdx;
 		MVKDescriptorSetLayout* dsl = _descriptorSetLayouts[dslIdx];
-<<<<<<< HEAD
 		dsl->bindDescriptorSet(cmdEncoder, descSet, _dslMTLResourceIndexOffsets[dslIdx],
 							   dynamicOffsets, dynamicOffsetIndex);
-		setConfigurationResult(dsl->getConfigurationResult());
-=======
-		dynamicOffsetIndex += dsl->bindDescriptorSet(cmdEncoder, descSet,
-													 _dslMTLResourceIndexOffsets[dslIdx],
-													 dynamicOffsets, dynamicOffsetIndex);
-		if (!cmdEncoder && dsl->getConfigurationResult() != VK_SUCCESS) {
-			setConfigurationResult(dsl->getConfigurationResult());
-		}
->>>>>>> 3261d69b
+		if (!cmdEncoder) { setConfigurationResult(dsl->getConfigurationResult()); }
 	}
 }
 
