--- conflicted
+++ resolved
@@ -383,21 +383,10 @@
 }
 
 VkResult MVKSwapchain::getRefreshCycleDuration(VkRefreshCycleDurationGOOGLE *pRefreshCycleDuration) {
-<<<<<<< HEAD
 #if MVK_IOS_OR_TVOS
-	NSInteger framesPerSecond = 60;
-	if (@available(iOS 10.3, tvOS 10.3, *)) {
-		framesPerSecond = [UIScreen mainScreen].maximumFramesPerSecond;
-	} else {
-		// TODO: fallback
-=======
-	NSInteger framesPerSecond = 60;
-
-#if MVK_IOS
 	UIScreen* screen = [UIScreen mainScreen];
 	if ([screen respondsToSelector: @selector(maximumFramesPerSecond)]) {
 		framesPerSecond = screen.maximumFramesPerSecond;
->>>>>>> ae5282f3
 	}
 #endif
 #if MVK_MACOS
