--- conflicted
+++ resolved
@@ -405,13 +405,10 @@
 																			   VK_IMAGE_USAGE_TRANSFER_DST_BIT |
 																			   VK_IMAGE_USAGE_SAMPLED_BIT |
 																			   VK_IMAGE_USAGE_STORAGE_BIT));
-<<<<<<< HEAD
-=======
 	if (pCreateInfo->compositeAlpha != VK_COMPOSITE_ALPHA_INHERIT_BIT_KHR) {
 		_mtlLayer.opaque = pCreateInfo->compositeAlpha == VK_COMPOSITE_ALPHA_OPAQUE_BIT_KHR;
 	}
-#if MVK_MACOS
->>>>>>> 0934e321
+
 	switch (pCreateInfo->imageColorSpace) {
 		case VK_COLOR_SPACE_SRGB_NONLINEAR_KHR:
 			_mtlLayer.colorspace = CGColorSpaceCreateWithName(kCGColorSpaceSRGB);
