/*
 * MVKDevice.mm
 *
 * Copyright (c) 2015-2020 The Brenwill Workshop Ltd. (http://www.brenwill.com)
 *
 * Licensed under the Apache License, Version 2.0 (the "License");
 * you may not use this file except in compliance with the License.
 * You may obtain a copy of the License at
 * 
 *     http://www.apache.org/licenses/LICENSE-2.0
 * 
 * Unless required by applicable law or agreed to in writing, software
 * distributed under the License is distributed on an "AS IS" BASIS,
 * WITHOUT WARRANTIES OR CONDITIONS OF ANY KIND, either express or implied.
 * See the License for the specific language governing permissions and
 * limitations under the License.
 */

#include "MVKInstance.h"
#include "MVKDevice.h"
#include "MVKQueue.h"
#include "MVKSurface.h"
#include "MVKBuffer.h"
#include "MVKImage.h"
#include "MVKSwapchain.h"
#include "MVKQueryPool.h"
#include "MVKShaderModule.h"
#include "MVKPipeline.h"
#include "MVKFramebuffer.h"
#include "MVKRenderPass.h"
#include "MVKCommandPool.h"
#include "MVKFoundation.h"
#include "MVKCodec.h"
#include "MVKEnvironment.h"
#include "MVKLogging.h"
#include <MoltenVKSPIRVToMSLConverter/SPIRVToMSLConverter.h>
#include "vk_mvk_moltenvk.h"

#import "CAMetalLayer+MoltenVK.h"

using namespace std;


#if MVK_IOS
#	include <UIKit/UIKit.h>
#	define MVKViewClass		UIView
#endif
#if MVK_MACOS
#	include <AppKit/AppKit.h>
#	define MVKViewClass		NSView
#endif

#define supportsMTLFeatureSet(MFS)	[_mtlDevice supportsFeatureSet: MTLFeatureSet_ ##MFS]
#define supportsMTLGPUFamily(GPUF)	([_mtlDevice respondsToSelector: @selector(supportsFamily:)] && [_mtlDevice supportsFamily: MTLGPUFamily ##GPUF])


#pragma mark -
#pragma mark MVKPhysicalDevice

VkResult MVKPhysicalDevice::getExtensionProperties(const char* pLayerName, uint32_t* pCount, VkExtensionProperties* pProperties) {
	return _supportedExtensions.getProperties(pCount, pProperties);
}

void MVKPhysicalDevice::getFeatures(VkPhysicalDeviceFeatures* features) {
    *features = _features;
}

void MVKPhysicalDevice::getFeatures(VkPhysicalDeviceFeatures2* features) {
	features->sType = VK_STRUCTURE_TYPE_PHYSICAL_DEVICE_FEATURES_2;
	features->features = _features;
	for (auto* next = (VkBaseOutStructure*)features->pNext; next; next = next->pNext) {
		switch ((uint32_t)next->sType) {
			case VK_STRUCTURE_TYPE_PHYSICAL_DEVICE_16BIT_STORAGE_FEATURES: {
				auto* storageFeatures = (VkPhysicalDevice16BitStorageFeatures*)next;
				storageFeatures->storageBuffer16BitAccess = true;
				storageFeatures->uniformAndStorageBuffer16BitAccess = true;
				storageFeatures->storagePushConstant16 = true;
				storageFeatures->storageInputOutput16 = true;
				break;
			}
			case VK_STRUCTURE_TYPE_PHYSICAL_DEVICE_8BIT_STORAGE_FEATURES_KHR: {
				auto* storageFeatures = (VkPhysicalDevice8BitStorageFeaturesKHR*)next;
				storageFeatures->storageBuffer8BitAccess = true;
				storageFeatures->uniformAndStorageBuffer8BitAccess = true;
				storageFeatures->storagePushConstant8 = true;
				break;
			}
			case VK_STRUCTURE_TYPE_PHYSICAL_DEVICE_FLOAT16_INT8_FEATURES_KHR: {
				auto* f16Features = (VkPhysicalDeviceFloat16Int8FeaturesKHR*)next;
				f16Features->shaderFloat16 = true;
				f16Features->shaderInt8 = true;
				break;
			}
			case VK_STRUCTURE_TYPE_PHYSICAL_DEVICE_UNIFORM_BUFFER_STANDARD_LAYOUT_FEATURES_KHR: {
				auto* uboLayoutFeatures = (VkPhysicalDeviceUniformBufferStandardLayoutFeaturesKHR*)next;
				uboLayoutFeatures->uniformBufferStandardLayout = true;
				break;
			}
			case VK_STRUCTURE_TYPE_PHYSICAL_DEVICE_VARIABLE_POINTER_FEATURES: {
				auto* varPtrFeatures = (VkPhysicalDeviceVariablePointerFeatures*)next;
				varPtrFeatures->variablePointersStorageBuffer = true;
				varPtrFeatures->variablePointers = true;
				break;
			}
			case VK_STRUCTURE_TYPE_PHYSICAL_DEVICE_FRAGMENT_SHADER_INTERLOCK_FEATURES_EXT: {
				auto* interlockFeatures = (VkPhysicalDeviceFragmentShaderInterlockFeaturesEXT*)next;
				interlockFeatures->fragmentShaderSampleInterlock = _metalFeatures.rasterOrderGroups;
				interlockFeatures->fragmentShaderPixelInterlock = _metalFeatures.rasterOrderGroups;
				interlockFeatures->fragmentShaderShadingRateInterlock = false;    // Requires variable rate shading; not supported yet in Metal
				break;
			}
			case VK_STRUCTURE_TYPE_PHYSICAL_DEVICE_HOST_QUERY_RESET_FEATURES_EXT: {
				auto* hostQueryResetFeatures = (VkPhysicalDeviceHostQueryResetFeaturesEXT*)next;
				hostQueryResetFeatures->hostQueryReset = true;
				break;
			}
			case VK_STRUCTURE_TYPE_PHYSICAL_DEVICE_SCALAR_BLOCK_LAYOUT_FEATURES_EXT: {
				auto* scalarLayoutFeatures = (VkPhysicalDeviceScalarBlockLayoutFeaturesEXT*)next;
				scalarLayoutFeatures->scalarBlockLayout = true;
				break;
			}
			case VK_STRUCTURE_TYPE_PHYSICAL_DEVICE_TEXEL_BUFFER_ALIGNMENT_FEATURES_EXT: {
				auto* texelBuffAlignFeatures = (VkPhysicalDeviceTexelBufferAlignmentFeaturesEXT*)next;
				texelBuffAlignFeatures->texelBufferAlignment = _metalFeatures.texelBuffers && [_mtlDevice respondsToSelector: @selector(minimumLinearTextureAlignmentForPixelFormat:)];
				break;
			}
			case VK_STRUCTURE_TYPE_PHYSICAL_DEVICE_VERTEX_ATTRIBUTE_DIVISOR_FEATURES_EXT: {
				auto* divisorFeatures = (VkPhysicalDeviceVertexAttributeDivisorFeaturesEXT*)next;
				divisorFeatures->vertexAttributeInstanceRateDivisor = true;
				divisorFeatures->vertexAttributeInstanceRateZeroDivisor = true;
				break;
			}
			case VK_STRUCTURE_TYPE_PHYSICAL_DEVICE_PORTABILITY_SUBSET_FEATURES_EXTX: {
				auto* portabilityFeatures = (VkPhysicalDevicePortabilitySubsetFeaturesEXTX*)next;
				portabilityFeatures->triangleFans = false;
				portabilityFeatures->separateStencilMaskRef = true;
				portabilityFeatures->events = true;
				portabilityFeatures->standardImageViews = _mvkInstance->getMoltenVKConfiguration()->fullImageViewSwizzle || _metalFeatures.nativeTextureSwizzle;
				portabilityFeatures->samplerMipLodBias = false;
				break;
			}
			case VK_STRUCTURE_TYPE_PHYSICAL_DEVICE_SAMPLER_YCBCR_CONVERSION_FEATURES: {
				auto* samplerYcbcrConvFeatures = (VkPhysicalDeviceSamplerYcbcrConversionFeatures*)next;
				samplerYcbcrConvFeatures->samplerYcbcrConversion = true;
				break;
			}
			case VK_STRUCTURE_TYPE_PHYSICAL_DEVICE_SHADER_INTEGER_FUNCTIONS_2_FEATURES_INTEL: {
				auto* shaderIntFuncsFeatures = (VkPhysicalDeviceShaderIntegerFunctions2FeaturesINTEL*)next;
				shaderIntFuncsFeatures->shaderIntegerFunctions2 = true;
				break;
			}
			case VK_STRUCTURE_TYPE_PHYSICAL_DEVICE_INLINE_UNIFORM_BLOCK_FEATURES_EXT: {
				auto* inlineUniformBlockFeatures = (VkPhysicalDeviceInlineUniformBlockFeaturesEXT*)next;
				inlineUniformBlockFeatures->inlineUniformBlock = true;
				inlineUniformBlockFeatures->descriptorBindingInlineUniformBlockUpdateAfterBind = true;
				break;
			}
			default:
				break;
		}
	}
}

void MVKPhysicalDevice::getProperties(VkPhysicalDeviceProperties* properties) {
	*properties = _properties;
}

void MVKPhysicalDevice::getProperties(VkPhysicalDeviceProperties2* properties) {
	properties->sType = VK_STRUCTURE_TYPE_PHYSICAL_DEVICE_PROPERTIES_2;
	properties->properties = _properties;
	for (auto* next = (VkBaseOutStructure*)properties->pNext; next; next = next->pNext) {
		switch ((uint32_t)next->sType) {
			case VK_STRUCTURE_TYPE_PHYSICAL_DEVICE_POINT_CLIPPING_PROPERTIES: {
				auto* pointClipProps = (VkPhysicalDevicePointClippingProperties*)next;
				pointClipProps->pointClippingBehavior = VK_POINT_CLIPPING_BEHAVIOR_ALL_CLIP_PLANES;
				break;
			}
			case VK_STRUCTURE_TYPE_PHYSICAL_DEVICE_MAINTENANCE_3_PROPERTIES: {
				auto* maint3Props = (VkPhysicalDeviceMaintenance3Properties*)next;
				maint3Props->maxPerSetDescriptors = (_metalFeatures.maxPerStageBufferCount + _metalFeatures.maxPerStageTextureCount + _metalFeatures.maxPerStageSamplerCount) * 4;
				maint3Props->maxMemoryAllocationSize = _metalFeatures.maxMTLBufferSize;
				break;
			}
			case VK_STRUCTURE_TYPE_PHYSICAL_DEVICE_PUSH_DESCRIPTOR_PROPERTIES_KHR: {
				auto* pushDescProps = (VkPhysicalDevicePushDescriptorPropertiesKHR*)next;
				pushDescProps->maxPushDescriptors = _properties.limits.maxPerStageResources;
				break;
			}
			case VK_STRUCTURE_TYPE_PHYSICAL_DEVICE_TEXEL_BUFFER_ALIGNMENT_PROPERTIES_EXT: {
				auto* texelBuffAlignProps = (VkPhysicalDeviceTexelBufferAlignmentPropertiesEXT*)next;
				// Save the 'next' pointer; we'll unintentionally overwrite it
				// on the next line. Put it back when we're done.
				void* savedNext = texelBuffAlignProps->pNext;
				*texelBuffAlignProps = _texelBuffAlignProperties;
				texelBuffAlignProps->pNext = savedNext;
				break;
			}
			case VK_STRUCTURE_TYPE_PHYSICAL_DEVICE_VERTEX_ATTRIBUTE_DIVISOR_PROPERTIES_EXT: {
				auto* divisorProps = (VkPhysicalDeviceVertexAttributeDivisorPropertiesEXT*)next;
				divisorProps->maxVertexAttribDivisor = kMVKUndefinedLargeUInt32;
				break;
			}
			case VK_STRUCTURE_TYPE_PHYSICAL_DEVICE_ID_PROPERTIES: {
				populate((VkPhysicalDeviceIDProperties*)next);
				break;
			}
			case VK_STRUCTURE_TYPE_PHYSICAL_DEVICE_PORTABILITY_SUBSET_PROPERTIES_EXTX: {
				auto* portabilityProps = (VkPhysicalDevicePortabilitySubsetPropertiesEXTX*)next;
				portabilityProps->minVertexInputBindingStrideAlignment = 4;
				break;
			}
			case VK_STRUCTURE_TYPE_SAMPLER_YCBCR_CONVERSION_IMAGE_FORMAT_PROPERTIES: {
				auto* samplerYcbcrConvProps = (VkSamplerYcbcrConversionImageFormatProperties*)next;
				samplerYcbcrConvProps->combinedImageSamplerDescriptorCount = 3;
				break;
			}
			default:
				break;
		}
	}
}

// Populates the device ID properties structure
void MVKPhysicalDevice::populate(VkPhysicalDeviceIDProperties* pDevIdProps) {

	uint8_t* uuid;
	size_t uuidComponentOffset;

	//  ---- Device ID ----------------------------------------------
	uuid = pDevIdProps->deviceUUID;
	uuidComponentOffset = 0;
	mvkClear(uuid, VK_UUID_SIZE);

	// First 4 bytes contains GPU vendor ID
	uint32_t vendorID = _properties.vendorID;
	*(uint32_t*)&uuid[uuidComponentOffset] = NSSwapHostIntToBig(vendorID);
	uuidComponentOffset += sizeof(vendorID);

	// Next 4 bytes contains GPU device ID
	uint32_t deviceID = _properties.deviceID;
	*(uint32_t*)&uuid[uuidComponentOffset] = NSSwapHostIntToBig(deviceID);
	uuidComponentOffset += sizeof(deviceID);

	// Last 8 bytes contain the GPU registry ID
	uint64_t regID = mvkGetRegistryID(_mtlDevice);
	*(uint64_t*)&uuid[uuidComponentOffset] = NSSwapHostLongLongToBig(regID);
	uuidComponentOffset += sizeof(regID);


	// ---- Driver ID ----------------------------------------------
	uuid = pDevIdProps->driverUUID;
	uuidComponentOffset = 0;
	mvkClear(uuid, VK_UUID_SIZE);

	// First 4 bytes contains MoltenVK prefix
	const char* mvkPfx = "MVK";
	size_t mvkPfxLen = strlen(mvkPfx);
	mvkCopy(&uuid[uuidComponentOffset], (uint8_t*)mvkPfx, mvkPfxLen);
	uuidComponentOffset += mvkPfxLen + 1;

	// Next 4 bytes contains MoltenVK version
	uint32_t mvkVersion = MVK_VERSION;
	*(uint32_t*)&uuid[uuidComponentOffset] = NSSwapHostIntToBig(mvkVersion);
	uuidComponentOffset += sizeof(mvkVersion);

	// Next 4 bytes contains highest Metal feature set supported by this device
	uint32_t mtlFeatSet = getHighestMTLFeatureSet();
	*(uint32_t*)&uuid[uuidComponentOffset] = NSSwapHostIntToBig(mtlFeatSet);
	uuidComponentOffset += sizeof(mtlFeatSet);


	// ---- LUID ignored for Metal devices ------------------------
	mvkClear(pDevIdProps->deviceLUID, VK_LUID_SIZE);
	pDevIdProps->deviceNodeMask = 0;
	pDevIdProps->deviceLUIDValid = VK_FALSE;
}

void MVKPhysicalDevice::getFormatProperties(VkFormat format, VkFormatProperties* pFormatProperties) {
	*pFormatProperties = _pixelFormats.getVkFormatProperties(format);
}

void MVKPhysicalDevice::getFormatProperties(VkFormat format, VkFormatProperties2KHR* pFormatProperties) {
	pFormatProperties->sType = VK_STRUCTURE_TYPE_FORMAT_PROPERTIES_2_KHR;
	getFormatProperties(format, &pFormatProperties->formatProperties);
}

VkResult MVKPhysicalDevice::getImageFormatProperties(VkFormat format,
													 VkImageType type,
													 VkImageTiling tiling,
													 VkImageUsageFlags usage,
													 VkImageCreateFlags flags,
													 VkImageFormatProperties* pImageFormatProperties) {

	if ( !_pixelFormats.isSupported(format) ) { return VK_ERROR_FORMAT_NOT_SUPPORTED; }

	if ( !pImageFormatProperties ) { return VK_SUCCESS; }

	// Metal does not support creating uncompressed views of compressed formats.
	// Metal does not support split-instance images.
	if (mvkIsAnyFlagEnabled(flags, VK_IMAGE_CREATE_BLOCK_TEXEL_VIEW_COMPATIBLE_BIT | VK_IMAGE_CREATE_SPLIT_INSTANCE_BIND_REGIONS_BIT)) {
		return VK_ERROR_FORMAT_NOT_SUPPORTED;
	}

	MVKFormatType mvkFmt = _pixelFormats.getFormatType(format);
	bool hasAttachmentUsage = mvkIsAnyFlagEnabled(usage, (VK_IMAGE_USAGE_COLOR_ATTACHMENT_BIT |
														  VK_IMAGE_USAGE_DEPTH_STENCIL_ATTACHMENT_BIT |
														  VK_IMAGE_USAGE_TRANSIENT_ATTACHMENT_BIT |
														  VK_IMAGE_USAGE_INPUT_ATTACHMENT_BIT));

	VkPhysicalDeviceLimits* pLimits = &_properties.limits;
	VkExtent3D maxExt = { 1, 1, 1};
	uint32_t maxLevels = 1;
	uint32_t maxLayers = hasAttachmentUsage ? pLimits->maxFramebufferLayers : pLimits->maxImageArrayLayers;

	bool supportsMSAA =  mvkAreAllFlagsEnabled(_pixelFormats.getCapabilities(format), kMVKMTLFmtCapsMSAA);
	VkSampleCountFlags sampleCounts = supportsMSAA ? _metalFeatures.supportedSampleCounts : VK_SAMPLE_COUNT_1_BIT;

	switch (type) {
		case VK_IMAGE_TYPE_1D:
			maxExt.height = 1;
			maxExt.depth = 1;
			if (mvkTreatTexture1DAs2D()) {
				maxExt.width = pLimits->maxImageDimension2D;
				maxLevels = mvkMipmapLevels3D(maxExt);
			} else {
				maxExt.width = pLimits->maxImageDimension1D;
				maxLevels = 1;
				sampleCounts = VK_SAMPLE_COUNT_1_BIT;

				// Metal does not allow native 1D textures to be used as attachments
				if (hasAttachmentUsage ) { return VK_ERROR_FORMAT_NOT_SUPPORTED; }

				// Metal does not allow linear tiling on native 1D textures
				if (tiling == VK_IMAGE_TILING_LINEAR) { return VK_ERROR_FORMAT_NOT_SUPPORTED; }

				// Metal does not allow compressed or depth/stencil formats on native 1D textures
				if (mvkFmt == kMVKFormatDepthStencil) { return VK_ERROR_FORMAT_NOT_SUPPORTED; }
				if (mvkFmt == kMVKFormatCompressed) { return VK_ERROR_FORMAT_NOT_SUPPORTED; }
			}
			break;

		case VK_IMAGE_TYPE_2D:
			if (mvkIsAnyFlagEnabled(flags, VK_IMAGE_CREATE_CUBE_COMPATIBLE_BIT) ) {
				maxExt.width = pLimits->maxImageDimensionCube;
				maxExt.height = pLimits->maxImageDimensionCube;
			} else {
				maxExt.width = pLimits->maxImageDimension2D;
				maxExt.height = pLimits->maxImageDimension2D;
			}
			maxExt.depth = 1;
			if (tiling == VK_IMAGE_TILING_LINEAR) {
				// Linear textures have additional restrictions under Metal:
				// - They may not be depth/stencil or compressed textures.
				if (mvkFmt == kMVKFormatDepthStencil || mvkFmt == kMVKFormatCompressed) {
					return VK_ERROR_FORMAT_NOT_SUPPORTED;
				}
#if MVK_MACOS
				// - On macOS, Linear textures may not be used as framebuffer attachments.
				if (hasAttachmentUsage) { return VK_ERROR_FORMAT_NOT_SUPPORTED; }
#endif
				// Linear textures may only have one mip level. layer & sample
				maxLevels = 1;
				maxLayers = 1;
				sampleCounts = VK_SAMPLE_COUNT_1_BIT;
			} else {
				VkFormatProperties fmtProps;
				getFormatProperties(format, &fmtProps);
				// Compressed multisampled textures aren't supported.
				// Multisampled cube textures aren't supported.
				// Non-renderable multisampled textures aren't supported.
				if (mvkFmt == kMVKFormatCompressed ||
					mvkIsAnyFlagEnabled(flags, VK_IMAGE_CREATE_CUBE_COMPATIBLE_BIT) ||
					!mvkIsAnyFlagEnabled(fmtProps.optimalTilingFeatures, VK_FORMAT_FEATURE_COLOR_ATTACHMENT_BIT|VK_FORMAT_FEATURE_DEPTH_STENCIL_ATTACHMENT_BIT) ) {
					sampleCounts = VK_SAMPLE_COUNT_1_BIT;
				}
				maxLevels = mvkMipmapLevels3D(maxExt);
			}
			break;

		case VK_IMAGE_TYPE_3D:
			// Metal does not allow linear tiling on 3D textures
			if (tiling == VK_IMAGE_TILING_LINEAR) {
				return VK_ERROR_FORMAT_NOT_SUPPORTED;
			}
			// Metal does not allow compressed or depth/stencil formats on 3D textures
			if (mvkFmt == kMVKFormatDepthStencil
#if MVK_IOS
				|| mvkFmt == kMVKFormatCompressed
#endif
				) {
				return VK_ERROR_FORMAT_NOT_SUPPORTED;
			}
#if MVK_MACOS
			// If this is a compressed format and there's no codec, it isn't supported.
			if ((mvkFmt == kMVKFormatCompressed) && !mvkCanDecodeFormat(format) && !_metalFeatures.native3DCompressedTextures) {
				return VK_ERROR_FORMAT_NOT_SUPPORTED;
			}
#endif
			maxExt.width = pLimits->maxImageDimension3D;
			maxExt.height = pLimits->maxImageDimension3D;
			maxExt.depth = pLimits->maxImageDimension3D;
			maxLevels = mvkMipmapLevels3D(maxExt);
			maxLayers = 1;
			sampleCounts = VK_SAMPLE_COUNT_1_BIT;
			break;

		default:
			return VK_ERROR_FORMAT_NOT_SUPPORTED;	// Illegal VkImageType
	}

	pImageFormatProperties->maxExtent = maxExt;
	pImageFormatProperties->maxMipLevels = maxLevels;
	pImageFormatProperties->maxArrayLayers = maxLayers;
	pImageFormatProperties->sampleCounts = sampleCounts;
	pImageFormatProperties->maxResourceSize = kMVKUndefinedLargeUInt64;

	return VK_SUCCESS;
}

VkResult MVKPhysicalDevice::getImageFormatProperties(const VkPhysicalDeviceImageFormatInfo2 *pImageFormatInfo,
													 VkImageFormatProperties2* pImageFormatProperties) {

	for (const auto* nextInfo = (VkBaseInStructure*)pImageFormatInfo->pNext; nextInfo; nextInfo = nextInfo->pNext) {
		switch (nextInfo->sType) {
			case VK_STRUCTURE_TYPE_PHYSICAL_DEVICE_EXTERNAL_IMAGE_FORMAT_INFO: {
				// Return information about external memory support for MTLTexture.
				// Search VkImageFormatProperties2 for the corresponding VkExternalImageFormatProperties and populate it.
				auto* pExtImgFmtInfo = (VkPhysicalDeviceExternalImageFormatInfo*)nextInfo;
				for (auto* nextProps = (VkBaseOutStructure*)pImageFormatProperties->pNext; nextProps; nextProps = nextProps->pNext) {
					if (nextProps->sType == VK_STRUCTURE_TYPE_EXTERNAL_IMAGE_FORMAT_PROPERTIES) {
						auto* pExtImgFmtProps = (VkExternalImageFormatProperties*)nextProps;
						pExtImgFmtProps->externalMemoryProperties = getExternalImageProperties(pExtImgFmtInfo->handleType);
					}
				}
				break;
			}
			default:
				break;
		}
	}

	if ( !_pixelFormats.isSupported(pImageFormatInfo->format) ) { return VK_ERROR_FORMAT_NOT_SUPPORTED; }

	if ( !getImageViewIsSupported(pImageFormatInfo) ) { return VK_ERROR_FORMAT_NOT_SUPPORTED; }

	return getImageFormatProperties(pImageFormatInfo->format, pImageFormatInfo->type,
									pImageFormatInfo->tiling, pImageFormatInfo->usage,
									pImageFormatInfo->flags,
									&pImageFormatProperties->imageFormatProperties);
}

// If the image format info links portability image view info, test if an image view of that configuration is supported
bool MVKPhysicalDevice::getImageViewIsSupported(const VkPhysicalDeviceImageFormatInfo2 *pImageFormatInfo) {
	for (const auto* next = (VkBaseInStructure*)pImageFormatInfo->pNext; next; next = next->pNext) {
		switch ((uint32_t)next->sType) {
			case VK_STRUCTURE_TYPE_PHYSICAL_DEVICE_IMAGE_VIEW_SUPPORT_EXTX: {
				auto* portImgViewInfo = (VkPhysicalDeviceImageViewSupportEXTX*)next;

				// Create an image view and test whether it could be configured
				VkImageViewCreateInfo viewInfo = {
					.sType = VK_STRUCTURE_TYPE_IMAGE_VIEW_CREATE_INFO,
					.pNext = portImgViewInfo->pNext,
					.flags = portImgViewInfo->flags,
					.image = nullptr,
					.viewType = portImgViewInfo->viewType,
					.format = portImgViewInfo->format,
					.components = portImgViewInfo->components,
					.subresourceRange = {
						.aspectMask = portImgViewInfo->aspectMask,
						.baseMipLevel = 0,
						.levelCount = 1,
						.baseArrayLayer = 0,
						.layerCount = 1},
				};
                MTLPixelFormat mtlPixFmt = _pixelFormats.getMTLPixelFormat(viewInfo.format);
				bool useSwizzle;
				return (MVKImageView::validateSwizzledMTLPixelFormat(&viewInfo, this,
																	 _metalFeatures.nativeTextureSwizzle,
																	 _mvkInstance->getMoltenVKConfiguration()->fullImageViewSwizzle,
																	 mtlPixFmt, useSwizzle) == VK_SUCCESS);
			}
			default:
				break;
		}
	}

	return true;
}

void MVKPhysicalDevice::getExternalBufferProperties(const VkPhysicalDeviceExternalBufferInfo* pExternalBufferInfo,
													VkExternalBufferProperties* pExternalBufferProperties) {
	pExternalBufferProperties->externalMemoryProperties = getExternalBufferProperties(pExternalBufferInfo->handleType);
}

static VkExternalMemoryProperties _emptyExtMemProps = {};

VkExternalMemoryProperties& MVKPhysicalDevice::getExternalBufferProperties(VkExternalMemoryHandleTypeFlagBits handleType) {
	switch (handleType) {
		case VK_EXTERNAL_MEMORY_HANDLE_TYPE_MTLBUFFER_BIT_KHR:		return _mtlBufferExternalMemoryProperties;
		default: 													return _emptyExtMemProps;
	}
}

VkExternalMemoryProperties& MVKPhysicalDevice::getExternalImageProperties(VkExternalMemoryHandleTypeFlagBits handleType) {
	switch (handleType) {
		case VK_EXTERNAL_MEMORY_HANDLE_TYPE_MTLTEXTURE_BIT_KHR:		return _mtlTextureExternalMemoryProperties;
		default: 													return _emptyExtMemProps;
	}
}


#pragma mark Surfaces

VkResult MVKPhysicalDevice::getSurfaceSupport(uint32_t queueFamilyIndex,
											  MVKSurface* surface,
											  VkBool32* pSupported) {
    // Check whether this is a headless device
    bool isHeadless = false;
#if MVK_MACOS
    isHeadless = getMTLDevice().isHeadless;
#endif
    
	// If this device is headless or the surface does not have a CAMetalLayer, it is not supported.
    *pSupported = !(isHeadless || (surface->getCAMetalLayer() == nil));
	return *pSupported ? VK_SUCCESS : surface->getConfigurationResult();
}

VkResult MVKPhysicalDevice::getSurfaceCapabilities(MVKSurface* surface,
												   VkSurfaceCapabilitiesKHR* pSurfaceCapabilities) {

	// The layer underlying the surface view must be a CAMetalLayer.
	CAMetalLayer* mtlLayer = surface->getCAMetalLayer();
	if ( !mtlLayer ) { return surface->getConfigurationResult(); }

    VkExtent2D surfExtnt = mvkVkExtent2DFromCGSize(mtlLayer.naturalDrawableSizeMVK);

	pSurfaceCapabilities->minImageCount = _metalFeatures.minSwapchainImageCount;
	pSurfaceCapabilities->maxImageCount = _metalFeatures.maxSwapchainImageCount;

	pSurfaceCapabilities->currentExtent = surfExtnt;
	pSurfaceCapabilities->minImageExtent = surfExtnt;
	pSurfaceCapabilities->maxImageExtent = surfExtnt;
    pSurfaceCapabilities->maxImageArrayLayers = 1;
	pSurfaceCapabilities->supportedTransforms = (VK_SURFACE_TRANSFORM_IDENTITY_BIT_KHR);
	pSurfaceCapabilities->currentTransform = VK_SURFACE_TRANSFORM_IDENTITY_BIT_KHR;
    pSurfaceCapabilities->supportedCompositeAlpha = (VK_COMPOSITE_ALPHA_OPAQUE_BIT_KHR |
                                                     VK_COMPOSITE_ALPHA_POST_MULTIPLIED_BIT_KHR |
                                                     VK_COMPOSITE_ALPHA_INHERIT_BIT_KHR);
	pSurfaceCapabilities->supportedUsageFlags = (VK_IMAGE_USAGE_COLOR_ATTACHMENT_BIT |
                                                 VK_IMAGE_USAGE_STORAGE_BIT |
                                                 VK_IMAGE_USAGE_TRANSFER_SRC_BIT |
												 VK_IMAGE_USAGE_TRANSFER_DST_BIT |
												 VK_IMAGE_USAGE_SAMPLED_BIT);
	return VK_SUCCESS;
}

VkResult MVKPhysicalDevice::getSurfaceFormats(MVKSurface* surface,
											  uint32_t* pCount,
											  VkSurfaceFormatKHR* pSurfaceFormats) {

	// The layer underlying the surface view must be a CAMetalLayer.
	CAMetalLayer* mtlLayer = surface->getCAMetalLayer();
	if ( !mtlLayer ) { return surface->getConfigurationResult(); }

	const MTLPixelFormat mtlFormats[] = {
		MTLPixelFormatBGRA8Unorm,
		MTLPixelFormatBGRA8Unorm_sRGB,
		MTLPixelFormatRGBA16Float,
		MTLPixelFormatBGR10A2Unorm,
	};

	MVKSmallVector<VkColorSpaceKHR, 16> colorSpaces;
	colorSpaces.push_back(VK_COLOR_SPACE_SRGB_NONLINEAR_KHR);
	if (getInstance()->_enabledExtensions.vk_EXT_swapchain_colorspace.enabled) {
#if MVK_MACOS
		// 10.11 supports some but not all of the color spaces specified by VK_EXT_swapchain_colorspace.
		colorSpaces.push_back(VK_COLOR_SPACE_DISPLAY_P3_NONLINEAR_EXT);
		colorSpaces.push_back(VK_COLOR_SPACE_DCI_P3_NONLINEAR_EXT);
		colorSpaces.push_back(VK_COLOR_SPACE_BT709_NONLINEAR_EXT);
		colorSpaces.push_back(VK_COLOR_SPACE_ADOBERGB_NONLINEAR_EXT);
		colorSpaces.push_back(VK_COLOR_SPACE_PASS_THROUGH_EXT);
		if (mvkOSVersionIsAtLeast(10.12)) {
			colorSpaces.push_back(VK_COLOR_SPACE_EXTENDED_SRGB_LINEAR_EXT);
			colorSpaces.push_back(VK_COLOR_SPACE_EXTENDED_SRGB_NONLINEAR_EXT);
		}
		if (mvkOSVersionIsAtLeast(10.14)) {
			colorSpaces.push_back(VK_COLOR_SPACE_DISPLAY_P3_LINEAR_EXT);
			colorSpaces.push_back(VK_COLOR_SPACE_BT2020_LINEAR_EXT);
			colorSpaces.push_back(VK_COLOR_SPACE_HDR10_ST2084_EXT);
			colorSpaces.push_back(VK_COLOR_SPACE_HDR10_HLG_EXT);
		}
#endif
#if MVK_IOS
		// iOS 8 doesn't support anything but sRGB.
		if (mvkOSVersionIsAtLeast(9.0)) {
			colorSpaces.push_back(VK_COLOR_SPACE_DISPLAY_P3_NONLINEAR_EXT);
			colorSpaces.push_back(VK_COLOR_SPACE_DCI_P3_NONLINEAR_EXT);
			colorSpaces.push_back(VK_COLOR_SPACE_BT709_NONLINEAR_EXT);
			colorSpaces.push_back(VK_COLOR_SPACE_ADOBERGB_NONLINEAR_EXT);
			colorSpaces.push_back(VK_COLOR_SPACE_PASS_THROUGH_EXT);
		}
		if (mvkOSVersionIsAtLeast(10.0)) {
			colorSpaces.push_back(VK_COLOR_SPACE_EXTENDED_SRGB_LINEAR_EXT);
			colorSpaces.push_back(VK_COLOR_SPACE_EXTENDED_SRGB_NONLINEAR_EXT);
		}
		if (mvkOSVersionIsAtLeast(12.0)) {
			colorSpaces.push_back(VK_COLOR_SPACE_HDR10_ST2084_EXT);
		}
		if (mvkOSVersionIsAtLeast(12.3)) {
			colorSpaces.push_back(VK_COLOR_SPACE_DCI_P3_LINEAR_EXT);
			colorSpaces.push_back(VK_COLOR_SPACE_BT2020_LINEAR_EXT);
		}
		if (mvkOSVersionIsAtLeast(13.0)) {
			colorSpaces.push_back(VK_COLOR_SPACE_HDR10_HLG_EXT);
		}
#endif
	}

	uint mtlFmtsCnt = sizeof(mtlFormats) / sizeof(MTLPixelFormat);
	if ( !_pixelFormats.isSupported(MTLPixelFormatBGR10A2Unorm) ) { mtlFmtsCnt--; }

	const uint vkFmtsCnt = mtlFmtsCnt * (uint)colorSpaces.size();

	// If properties aren't actually being requested yet, simply update the returned count
	if ( !pSurfaceFormats ) {
		*pCount = vkFmtsCnt;
		return VK_SUCCESS;
	}

	// Determine how many results we'll return, and return that number
	VkResult result = (*pCount >= vkFmtsCnt) ? VK_SUCCESS : VK_INCOMPLETE;
	*pCount = min(*pCount, vkFmtsCnt);

	// Now populate the supplied array
	for (uint csIdx = 0, idx = 0; idx < *pCount && csIdx < colorSpaces.size(); csIdx++) {
		for (uint fmtIdx = 0; idx < *pCount && fmtIdx < mtlFmtsCnt; fmtIdx++, idx++) {
			pSurfaceFormats[idx].format = _pixelFormats.getVkFormat(mtlFormats[fmtIdx]);
			pSurfaceFormats[idx].colorSpace = colorSpaces[csIdx];
		}
	}

	return result;
}

VkResult MVKPhysicalDevice::getSurfaceFormats(MVKSurface* surface,
											  uint32_t* pCount,
											  VkSurfaceFormat2KHR* pSurfaceFormats) {
	VkResult rslt;
	if (pSurfaceFormats) {
		// Populate temp array of VkSurfaceFormatKHR then copy into array of VkSurfaceFormat2KHR.
		// The value of *pCount may be reduced during call, but will always be <= size of temp array.
		VkSurfaceFormatKHR surfFmts[*pCount];
		rslt = getSurfaceFormats(surface, pCount, surfFmts);
		for (uint32_t fmtIdx = 0; fmtIdx < *pCount; fmtIdx++) {
			auto pSF = &pSurfaceFormats[fmtIdx];
			pSF->sType = VK_STRUCTURE_TYPE_SURFACE_FORMAT_2_KHR;
			pSF->pNext = nullptr;
			pSF->surfaceFormat = surfFmts[fmtIdx];
		}
	} else {
		rslt = getSurfaceFormats(surface, pCount, (VkSurfaceFormatKHR*)nullptr);
	}
	return rslt;
}

VkResult MVKPhysicalDevice::getSurfacePresentModes(MVKSurface* surface,
												   uint32_t* pCount,
												   VkPresentModeKHR* pPresentModes) {

	// The layer underlying the surface view must be a CAMetalLayer.
	CAMetalLayer* mtlLayer = surface->getCAMetalLayer();
	if ( !mtlLayer ) { return surface->getConfigurationResult(); }

#define ADD_VK_PRESENT_MODE(VK_PM)																	\
	do {																							\
		if (pPresentModes && presentModesCnt < *pCount) { pPresentModes[presentModesCnt] = VK_PM; }	\
		presentModesCnt++;																			\
	} while(false)

	uint32_t presentModesCnt = 0;

	ADD_VK_PRESENT_MODE(VK_PRESENT_MODE_FIFO_KHR);

	if (_metalFeatures.presentModeImmediate) {
		ADD_VK_PRESENT_MODE(VK_PRESENT_MODE_IMMEDIATE_KHR);
	}

	if (pPresentModes && *pCount < presentModesCnt) {
		return VK_INCOMPLETE;
	}

	*pCount = presentModesCnt;
	return VK_SUCCESS;
}

VkResult MVKPhysicalDevice::getPresentRectangles(MVKSurface* surface,
												 uint32_t* pRectCount,
												 VkRect2D* pRects) {

	// The layer underlying the surface view must be a CAMetalLayer.
	CAMetalLayer* mtlLayer = surface->getCAMetalLayer();
	if ( !mtlLayer ) { return surface->getConfigurationResult(); }

	if ( !pRects ) {
		*pRectCount = 1;
		return VK_SUCCESS;
	}

	if (*pRectCount == 0) { return VK_INCOMPLETE; }

	*pRectCount = 1;

	pRects[0].offset = { 0, 0 };
	pRects[0].extent = mvkVkExtent2DFromCGSize(mtlLayer.naturalDrawableSizeMVK);

	return VK_SUCCESS;
}


#pragma mark Queues

// Returns the queue families supported by this instance, lazily creating them if necessary.
// Metal does not distinguish functionality between queues, which would normally lead us
// to create only only one general-purpose queue family. However, Vulkan associates command
// buffers with a queue family, whereas Metal associates command buffers with a Metal queue.
// In order to allow a Metal command buffer to be prefilled before it is formally submitted to
// a Vulkan queue, we need to enforce that each Vulkan queue family can have only one Metal queue.
// In order to provide parallel queue operations, we therefore provide multiple queue families.
// In addition, Metal queues are always general purpose, so the default behaviour is for all
// queue families to support graphics + compute + transfer, unless the app indicates it
// requires queue family specialization.
MVKArrayRef<MVKQueueFamily*> MVKPhysicalDevice::getQueueFamilies() {
	if (_queueFamilies.empty()) {
		VkQueueFamilyProperties qfProps;
		bool specialize = _mvkInstance->getMoltenVKConfiguration()->specializedQueueFamilies;
		uint32_t qfIdx = 0;

		qfProps.queueCount = kMVKQueueCountPerQueueFamily;
		qfProps.timestampValidBits = 64;
		qfProps.minImageTransferGranularity = { 1, 1, 1};

		// General-purpose queue family
		qfProps.queueFlags = (VK_QUEUE_GRAPHICS_BIT | VK_QUEUE_COMPUTE_BIT | VK_QUEUE_TRANSFER_BIT);
		_queueFamilies.push_back(new MVKQueueFamily(this, qfIdx++, &qfProps));

		// Dedicated graphics queue family...or another general-purpose queue family.
		if (specialize) { qfProps.queueFlags = (VK_QUEUE_GRAPHICS_BIT | VK_QUEUE_TRANSFER_BIT); }
		_queueFamilies.push_back(new MVKQueueFamily(this, qfIdx++, &qfProps));

		// Dedicated compute queue family...or another general-purpose queue family.
		if (specialize) { qfProps.queueFlags = (VK_QUEUE_COMPUTE_BIT | VK_QUEUE_TRANSFER_BIT); }
		_queueFamilies.push_back(new MVKQueueFamily(this, qfIdx++, &qfProps));

		// Dedicated transfer queue family...or another general-purpose queue family.
		if (specialize) { qfProps.queueFlags = VK_QUEUE_TRANSFER_BIT; }
		_queueFamilies.push_back(new MVKQueueFamily(this, qfIdx++, &qfProps));

		MVKAssert(kMVKQueueFamilyCount >= _queueFamilies.size(), "Adjust value of kMVKQueueFamilyCount.");
	}
	return _queueFamilies.contents();
}

VkResult MVKPhysicalDevice::getQueueFamilyProperties(uint32_t* pCount,
													 VkQueueFamilyProperties* pQueueFamilyProperties) {
	auto qFams = getQueueFamilies();
	uint32_t qfCnt = uint32_t(qFams.size);

	// If properties aren't actually being requested yet, simply update the returned count
	if ( !pQueueFamilyProperties ) {
		*pCount = qfCnt;
		return VK_SUCCESS;
	}

	// Determine how many families we'll return, and return that number
	VkResult rslt = (*pCount >= qfCnt) ? VK_SUCCESS : VK_INCOMPLETE;
	*pCount = min(*pCount, qfCnt);

	// Now populate the queue families
	if (pQueueFamilyProperties) {
		for (uint32_t qfIdx = 0; qfIdx < *pCount; qfIdx++) {
			qFams[qfIdx]->getProperties(&pQueueFamilyProperties[qfIdx]);
		}
	}

	return rslt;
}

VkResult MVKPhysicalDevice::getQueueFamilyProperties(uint32_t* pCount,
													 VkQueueFamilyProperties2KHR* pQueueFamilyProperties) {
	VkResult rslt;
	if (pQueueFamilyProperties) {
		// Populate temp array of VkQueueFamilyProperties then copy into array of VkQueueFamilyProperties2KHR.
		// The value of *pCount may be reduced during call, but will always be <= size of temp array.
		VkQueueFamilyProperties qProps[*pCount];
		rslt = getQueueFamilyProperties(pCount, qProps);
		for (uint32_t qpIdx = 0; qpIdx < *pCount; qpIdx++) {
			auto pQP = &pQueueFamilyProperties[qpIdx];
			pQP->sType = VK_STRUCTURE_TYPE_QUEUE_FAMILY_PROPERTIES_2_KHR;
			pQP->pNext = nullptr;
			pQP->queueFamilyProperties = qProps[qpIdx];
		}
	} else {
		rslt = getQueueFamilyProperties(pCount, (VkQueueFamilyProperties*)nullptr);
	}
	return rslt;
}


#pragma mark Memory models

/** Populates the specified memory properties with the memory characteristics of this device. */
VkResult MVKPhysicalDevice::getMemoryProperties(VkPhysicalDeviceMemoryProperties* pMemoryProperties) {
	*pMemoryProperties = _memoryProperties;
	return VK_SUCCESS;
}

VkResult MVKPhysicalDevice::getMemoryProperties(VkPhysicalDeviceMemoryProperties2* pMemoryProperties) {
	pMemoryProperties->sType = VK_STRUCTURE_TYPE_PHYSICAL_DEVICE_MEMORY_PROPERTIES_2;
	pMemoryProperties->memoryProperties = _memoryProperties;
	for (auto* next = (VkBaseOutStructure*)pMemoryProperties->pNext; next; next = next->pNext) {
		switch (next->sType) {
			case VK_STRUCTURE_TYPE_PHYSICAL_DEVICE_MEMORY_BUDGET_PROPERTIES_EXT: {
				auto* budgetProps = (VkPhysicalDeviceMemoryBudgetPropertiesEXT*)next;
				mvkClear(budgetProps->heapBudget, VK_MAX_MEMORY_HEAPS);
				mvkClear(budgetProps->heapUsage, VK_MAX_MEMORY_HEAPS);
				budgetProps->heapBudget[0] = (VkDeviceSize)getRecommendedMaxWorkingSetSize();
				budgetProps->heapUsage[0] = (VkDeviceSize)getCurrentAllocatedSize();
				if (!getHasUnifiedMemory()) {
					budgetProps->heapBudget[1] = (VkDeviceSize)mvkGetAvailableMemorySize();
					budgetProps->heapUsage[1] = (VkDeviceSize)mvkGetUsedMemorySize();
				}
				break;
			}
			default:
				break;
		}
	}
	return VK_SUCCESS;
}


#pragma mark Construction

MVKPhysicalDevice::MVKPhysicalDevice(MVKInstance* mvkInstance, id<MTLDevice> mtlDevice) :
	_mtlDevice([mtlDevice retain]),		// Set first
	_mvkInstance(mvkInstance),
	_supportedExtensions(this, true),
	_pixelFormats(this) {				// Set after _mtlDevice

	initMetalFeatures();        		// Call first.
	initFeatures();             		// Call second.
	initProperties();           		// Call third.
	initExtensions();
	initMemoryProperties();
	initExternalMemoryProperties();
	logGPUInfo();
}

// Initializes the Metal-specific physical device features of this instance.
void MVKPhysicalDevice::initMetalFeatures() {

#	ifndef MVK_CONFIG_USE_MTLHEAP
#   	define MVK_CONFIG_USE_MTLHEAP    0
#	endif
	bool useMTLHeaps;
	MVK_SET_FROM_ENV_OR_BUILD_BOOL(useMTLHeaps, MVK_CONFIG_USE_MTLHEAP);

	// Start with all Metal features cleared
	mvkClear(&_metalFeatures);

	_metalFeatures.maxPerStageBufferCount = 31;
    _metalFeatures.maxMTLBufferSize = (256 * MEBI);
    _metalFeatures.dynamicMTLBufferSize = 0;

    _metalFeatures.maxPerStageSamplerCount = 16;
    _metalFeatures.maxQueryBufferSize = (64 * KIBI);

	_metalFeatures.pushConstantSizeAlignment = 16;     // Min float4 alignment for typical uniform structs.

	_metalFeatures.maxTextureLayers = (2 * KIBI);

	_metalFeatures.ioSurfaces = MVK_SUPPORT_IOSURFACE_BOOL;

	// Metal supports 2 or 3 concurrent CAMetalLayer drawables.
	_metalFeatures.minSwapchainImageCount = kMVKMinSwapchainImageCount;
	_metalFeatures.maxSwapchainImageCount = kMVKMaxSwapchainImageCount;

#if MVK_IOS
	_metalFeatures.mslVersionEnum = MTLLanguageVersion1_0;
    _metalFeatures.maxPerStageTextureCount = 31;
    _metalFeatures.mtlBufferAlignment = 64;
	_metalFeatures.mtlCopyBufferAlignment = 1;
    _metalFeatures.texelBuffers = true;
	_metalFeatures.maxTextureDimension = (4 * KIBI);

    if (supportsMTLFeatureSet(iOS_GPUFamily1_v2)) {
		_metalFeatures.mslVersionEnum = MTLLanguageVersion1_1;
        _metalFeatures.dynamicMTLBufferSize = (4 * KIBI);
		_metalFeatures.maxTextureDimension = (8 * KIBI);
    }

    if (supportsMTLFeatureSet(iOS_GPUFamily1_v3)) {
		_metalFeatures.mslVersionEnum = MTLLanguageVersion1_2;
        _metalFeatures.shaderSpecialization = true;
        _metalFeatures.stencilViews = true;
		_metalFeatures.fences = true;
    }

    if (supportsMTLFeatureSet(iOS_GPUFamily1_v4)) {
		_metalFeatures.mslVersionEnum = MTLLanguageVersion2_0;
    }

	if (supportsMTLFeatureSet(iOS_GPUFamily1_v5)) {
		_metalFeatures.mslVersionEnum = MTLLanguageVersion2_1;
		_metalFeatures.events = true;
		_metalFeatures.textureBuffers = true;
	}

	if (supportsMTLFeatureSet(iOS_GPUFamily3_v1)) {
		_metalFeatures.indirectDrawing = true;
		_metalFeatures.baseVertexInstanceDrawing = true;
		_metalFeatures.combinedStoreResolveAction = true;
		_metalFeatures.mtlBufferAlignment = 16;     // Min float4 alignment for typical vertex buffers. MTLBuffer may go down to 4 bytes for other data.
		_metalFeatures.maxTextureDimension = (16 * KIBI);
		_metalFeatures.depthSampleCompare = true;
	}

	if (supportsMTLFeatureSet(iOS_GPUFamily3_v2)) {
		_metalFeatures.arrayOfTextures = true;
	}
	if (supportsMTLFeatureSet(iOS_GPUFamily3_v3)) {
		_metalFeatures.arrayOfSamplers = true;
	}

	if (supportsMTLFeatureSet(iOS_GPUFamily4_v1)) {
		_metalFeatures.postDepthCoverage = true;
	}

	if (supportsMTLFeatureSet(iOS_GPUFamily5_v1)) {
		_metalFeatures.layeredRendering = true;
		_metalFeatures.stencilFeedback = true;
	}

	if ( mvkOSVersionIsAtLeast(13.0) ) {
		_metalFeatures.mslVersionEnum = MTLLanguageVersion2_2;
		_metalFeatures.placementHeaps = useMTLHeaps;
		if (supportsMTLGPUFamily(Apple4)) {
			_metalFeatures.nativeTextureSwizzle = true;
		}
	}

#endif

#if MVK_MACOS
	_metalFeatures.mslVersionEnum = MTLLanguageVersion1_1;
    _metalFeatures.maxPerStageTextureCount = 128;
    _metalFeatures.mtlBufferAlignment = 256;
	_metalFeatures.mtlCopyBufferAlignment = 4;
	_metalFeatures.indirectDrawing = true;
	_metalFeatures.baseVertexInstanceDrawing = true;
	_metalFeatures.layeredRendering = true;
	_metalFeatures.maxTextureDimension = (16 * KIBI);
	_metalFeatures.depthSampleCompare = true;

    if (supportsMTLFeatureSet(macOS_GPUFamily1_v2)) {
		_metalFeatures.mslVersionEnum = MTLLanguageVersion1_2;
        _metalFeatures.dynamicMTLBufferSize = (4 * KIBI);
        _metalFeatures.shaderSpecialization = true;
        _metalFeatures.stencilViews = true;
        _metalFeatures.samplerClampToBorder = true;
        _metalFeatures.combinedStoreResolveAction = true;
        _metalFeatures.maxMTLBufferSize = (1 * GIBI);
    }

    if (supportsMTLFeatureSet(macOS_GPUFamily1_v3)) {
		_metalFeatures.mslVersionEnum = MTLLanguageVersion2_0;
        _metalFeatures.texelBuffers = true;
		_metalFeatures.arrayOfTextures = true;
		_metalFeatures.arrayOfSamplers = true;
		_metalFeatures.presentModeImmediate = true;
		_metalFeatures.fences = true;
    }

    if (supportsMTLFeatureSet(macOS_GPUFamily1_v4)) {
        _metalFeatures.mslVersionEnum = MTLLanguageVersion2_1;
        _metalFeatures.multisampleArrayTextures = true;
		_metalFeatures.events = true;
        _metalFeatures.memoryBarriers = true;
        _metalFeatures.textureBuffers = true;
    }

	if (supportsMTLFeatureSet(macOS_GPUFamily2_v1)) {
		_metalFeatures.multisampleLayeredRendering = _metalFeatures.layeredRendering;
		_metalFeatures.stencilFeedback = true;
	}

	if ( mvkOSVersionIsAtLeast(10.15) ) {
		_metalFeatures.mslVersionEnum = MTLLanguageVersion2_2;
		_metalFeatures.native3DCompressedTextures = true;
		if (supportsMTLGPUFamily(Mac2)) {
			_metalFeatures.nativeTextureSwizzle = true;
			_metalFeatures.placementHeaps = useMTLHeaps;
		}
	}

#endif

    // Note the selector name, which is different from the property name.
    if ( [_mtlDevice respondsToSelector: @selector(areRasterOrderGroupsSupported)] ) {
        _metalFeatures.rasterOrderGroups = _mtlDevice.rasterOrderGroupsSupported;
    }

    if ( [_mtlDevice respondsToSelector: @selector(maxBufferLength)] ) {
        _metalFeatures.maxMTLBufferSize = _mtlDevice.maxBufferLength;
    }

    for (uint32_t sc = VK_SAMPLE_COUNT_1_BIT; sc <= VK_SAMPLE_COUNT_64_BIT; sc <<= 1) {
        if ([_mtlDevice supportsTextureSampleCount: mvkSampleCountFromVkSampleCountFlagBits((VkSampleCountFlagBits)sc)]) {
            _metalFeatures.supportedSampleCounts |= sc;
        }
    }

#define setMSLVersion(maj, min)	\
	_metalFeatures.mslVersion = SPIRV_CROSS_NAMESPACE::CompilerMSL::Options::make_msl_version(maj, min);

	switch (_metalFeatures.mslVersionEnum) {
		case MTLLanguageVersion2_2:
			setMSLVersion(2, 2);
			break;
		case MTLLanguageVersion2_1:
			setMSLVersion(2, 1);
			break;
		case MTLLanguageVersion2_0:
			setMSLVersion(2, 0);
			break;
		case MTLLanguageVersion1_2:
			setMSLVersion(1, 2);
			break;
		case MTLLanguageVersion1_1:
			setMSLVersion(1, 1);
			break;
#if MVK_IOS
		case MTLLanguageVersion1_0:
			setMSLVersion(1, 0);
			break;
#endif
#if MVK_MACOS
		// Silence compiler warning catch-22 on MTLLanguageVersion1_0.
		// But allow iOS to be explicit so it warns on future enum values
		default:
			setMSLVersion(1, 0);
			break;
#endif
	}
}

// Initializes the physical device features of this instance.
void MVKPhysicalDevice::initFeatures() {
	mvkClear(&_features);	// Start with everything cleared

    _features.robustBufferAccess = true;  // XXX Required by Vulkan spec
    _features.fullDrawIndexUint32 = true;
    _features.independentBlend = true;
    _features.sampleRateShading = true;
    _features.depthBiasClamp = true;
    _features.fillModeNonSolid = true;
    _features.largePoints = true;
    _features.alphaToOne = true;
    _features.samplerAnisotropy = true;
    _features.shaderImageGatherExtended = true;
    _features.shaderStorageImageExtendedFormats = true;
    _features.shaderStorageImageReadWithoutFormat = true;
    _features.shaderStorageImageWriteWithoutFormat = true;
    _features.shaderUniformBufferArrayDynamicIndexing = true;
    _features.shaderStorageBufferArrayDynamicIndexing = true;
    _features.shaderClipDistance = true;
    _features.shaderInt16 = true;
    _features.multiDrawIndirect = true;
    _features.variableMultisampleRate = true;
    _features.inheritedQueries = true;

	_features.shaderSampledImageArrayDynamicIndexing = _metalFeatures.arrayOfTextures;

    if (_metalFeatures.indirectDrawing && _metalFeatures.baseVertexInstanceDrawing) {
        _features.drawIndirectFirstInstance = true;
    }

#if MVK_IOS
    _features.textureCompressionETC2 = true;

    if (supportsMTLFeatureSet(iOS_GPUFamily2_v1)) {
        _features.textureCompressionASTC_LDR = true;
    }

    if (supportsMTLFeatureSet(iOS_GPUFamily3_v1)) {
        _features.occlusionQueryPrecise = true;
    }

	if (supportsMTLFeatureSet(iOS_GPUFamily1_v4)) {
		_features.dualSrcBlend = true;
	}

	if (supportsMTLFeatureSet(iOS_GPUFamily2_v4)) {
		_features.depthClamp = true;
	}

	if (supportsMTLFeatureSet(iOS_GPUFamily3_v2)) {
		_features.tessellationShader = true;
		_features.shaderTessellationAndGeometryPointSize = true;
	}

	if (supportsMTLFeatureSet(iOS_GPUFamily4_v1)) {
		_features.imageCubeArray = true;
	}
  
	if (supportsMTLFeatureSet(iOS_GPUFamily5_v1)) {
		_features.multiViewport = true;
	}
#endif

#if MVK_MACOS
    _features.textureCompressionBC = true;
    _features.occlusionQueryPrecise = true;
    _features.imageCubeArray = true;
    _features.depthClamp = true;
    _features.vertexPipelineStoresAndAtomics = true;
    _features.fragmentStoresAndAtomics = true;

    _features.shaderStorageImageArrayDynamicIndexing = _metalFeatures.arrayOfTextures;

    if (supportsMTLFeatureSet(macOS_GPUFamily1_v2)) {
        _features.tessellationShader = true;
        _features.dualSrcBlend = true;
        _features.shaderTessellationAndGeometryPointSize = true;
    }

    if (supportsMTLFeatureSet(macOS_GPUFamily1_v3)) {
        _features.multiViewport = true;
    }

    if ( mvkOSVersionIsAtLeast(10.15) ) {
        _features.shaderResourceMinLod = true;
    }
#endif
}


#pragma mark VkPhysicalDeviceFeatures - List of features available on the device

//typedef struct VkPhysicalDeviceFeatures {
//    VkBool32    robustBufferAccess;                           // done
//    VkBool32    fullDrawIndexUint32;                          // done
//    VkBool32    imageCubeArray;                               // done
//    VkBool32    independentBlend;                             // done
//    VkBool32    geometryShader;
//    VkBool32    tessellationShader;                           // done
//    VkBool32    sampleRateShading;                            // done
//    VkBool32    dualSrcBlend;                                 // done
//    VkBool32    logicOp;
//    VkBool32    multiDrawIndirect;                            // done
//    VkBool32    drawIndirectFirstInstance;                    // done
//    VkBool32    depthClamp;                                   // done
//    VkBool32    depthBiasClamp;                               // done
//    VkBool32    fillModeNonSolid;                             // done
//    VkBool32    depthBounds;
//    VkBool32    wideLines;
//    VkBool32    largePoints;                                  // done
//    VkBool32    alphaToOne;                                   // done
//    VkBool32    multiViewport;                                // done
//    VkBool32    samplerAnisotropy;                            // done
//    VkBool32    textureCompressionETC2;                       // done
//    VkBool32    textureCompressionASTC_LDR;                   // done
//    VkBool32    textureCompressionBC;                         // done
//    VkBool32    occlusionQueryPrecise;                        // done
//    VkBool32    pipelineStatisticsQuery;
//    VkBool32    vertexPipelineStoresAndAtomics;               // done
//    VkBool32    fragmentStoresAndAtomics;                     // done
//    VkBool32    shaderTessellationAndGeometryPointSize;       // done
//    VkBool32    shaderImageGatherExtended;                    // done
//    VkBool32    shaderStorageImageExtendedFormats;            // done
//    VkBool32    shaderStorageImageMultisample;
//    VkBool32    shaderStorageImageReadWithoutFormat;          // done
//    VkBool32    shaderStorageImageWriteWithoutFormat;         // done
//    VkBool32    shaderUniformBufferArrayDynamicIndexing;      // done
//    VkBool32    shaderSampledImageArrayDynamicIndexing;       // done
//    VkBool32    shaderStorageBufferArrayDynamicIndexing;      // done
//    VkBool32    shaderStorageImageArrayDynamicIndexing;       // done
//    VkBool32    shaderClipDistance;                           // done
//    VkBool32    shaderCullDistance;
//    VkBool32    shaderFloat64;
//    VkBool32    shaderInt64;
//    VkBool32    shaderInt16;                                  // done
//    VkBool32    shaderResourceResidency;
//    VkBool32    shaderResourceMinLod;                         // done
//    VkBool32    sparseBinding;
//    VkBool32    sparseResidencyBuffer;
//    VkBool32    sparseResidencyImage2D;
//    VkBool32    sparseResidencyImage3D;
//    VkBool32    sparseResidency2Samples;
//    VkBool32    sparseResidency4Samples;
//    VkBool32    sparseResidency8Samples;
//    VkBool32    sparseResidency16Samples;
//    VkBool32    sparseResidencyAliased;
//    VkBool32    variableMultisampleRate;                      // done
//    VkBool32    inheritedQueries;                             // done
//} VkPhysicalDeviceFeatures;

/** Initializes the physical device properties of this instance. */
void MVKPhysicalDevice::initProperties() {
	mvkClear(&_properties);	// Start with everything cleared

	_properties.apiVersion = MVK_VULKAN_API_VERSION;
	_properties.driverVersion = MVK_VERSION;

	initGPUInfoProperties();
	initPipelineCacheUUID();

	// Limits
#if MVK_IOS
    if (supportsMTLFeatureSet(iOS_GPUFamily2_v1)) {
        _properties.limits.maxColorAttachments = kMVKCachedColorAttachmentCount;
    } else {
        _properties.limits.maxColorAttachments = 4;		// < kMVKCachedColorAttachmentCount
    }
#endif
#if MVK_MACOS
    _properties.limits.maxColorAttachments = kMVKCachedColorAttachmentCount;
#endif

    _properties.limits.maxFragmentOutputAttachments = _properties.limits.maxColorAttachments;
    _properties.limits.maxFragmentDualSrcAttachments = _features.dualSrcBlend ? 1 : 0;

	_properties.limits.framebufferColorSampleCounts = _metalFeatures.supportedSampleCounts;
	_properties.limits.framebufferDepthSampleCounts = _metalFeatures.supportedSampleCounts;
	_properties.limits.framebufferStencilSampleCounts = _metalFeatures.supportedSampleCounts;
	_properties.limits.framebufferNoAttachmentsSampleCounts = _metalFeatures.supportedSampleCounts;
	_properties.limits.sampledImageColorSampleCounts = _metalFeatures.supportedSampleCounts;
	_properties.limits.sampledImageIntegerSampleCounts = _metalFeatures.supportedSampleCounts;
	_properties.limits.sampledImageDepthSampleCounts = _metalFeatures.supportedSampleCounts;
	_properties.limits.sampledImageStencilSampleCounts = _metalFeatures.supportedSampleCounts;
	_properties.limits.storageImageSampleCounts = VK_SAMPLE_COUNT_1_BIT;

	_properties.limits.maxSampleMaskWords = 1;

	_properties.limits.maxImageDimension1D = _metalFeatures.maxTextureDimension;
	_properties.limits.maxImageDimension2D = _metalFeatures.maxTextureDimension;
	_properties.limits.maxImageDimensionCube = _metalFeatures.maxTextureDimension;
	_properties.limits.maxFramebufferWidth = _metalFeatures.maxTextureDimension;
	_properties.limits.maxFramebufferHeight = _metalFeatures.maxTextureDimension;
	_properties.limits.maxFramebufferLayers = _metalFeatures.layeredRendering ? _metalFeatures.maxTextureLayers : 1;

    _properties.limits.maxViewportDimensions[0] = _metalFeatures.maxTextureDimension;
    _properties.limits.maxViewportDimensions[1] = _metalFeatures.maxTextureDimension;
    float maxVPDim = max(_properties.limits.maxViewportDimensions[0], _properties.limits.maxViewportDimensions[1]);
    _properties.limits.viewportBoundsRange[0] = (-2.0 * maxVPDim);
    _properties.limits.viewportBoundsRange[1] = (2.0 * maxVPDim) - 1;
    _properties.limits.maxViewports = _features.multiViewport ? kMVKCachedViewportScissorCount : 1;

	_properties.limits.maxImageDimension3D = _metalFeatures.maxTextureLayers;
	_properties.limits.maxImageArrayLayers = _metalFeatures.maxTextureLayers;
	_properties.limits.maxSamplerAnisotropy = 16;

    _properties.limits.maxVertexInputAttributes = 31;
    _properties.limits.maxVertexInputBindings = 31;

    _properties.limits.maxVertexInputAttributeOffset = (4 * KIBI);
    _properties.limits.maxVertexInputBindingStride = _properties.limits.maxVertexInputAttributeOffset - 1;

	_properties.limits.maxPerStageDescriptorSamplers = _metalFeatures.maxPerStageSamplerCount;
	_properties.limits.maxPerStageDescriptorUniformBuffers = _metalFeatures.maxPerStageBufferCount;
	_properties.limits.maxPerStageDescriptorStorageBuffers = _metalFeatures.maxPerStageBufferCount;
	_properties.limits.maxPerStageDescriptorSampledImages = _metalFeatures.maxPerStageTextureCount;
	_properties.limits.maxPerStageDescriptorStorageImages = _metalFeatures.maxPerStageTextureCount;
	_properties.limits.maxPerStageDescriptorInputAttachments = _metalFeatures.maxPerStageTextureCount;

    _properties.limits.maxPerStageResources = (_metalFeatures.maxPerStageBufferCount + _metalFeatures.maxPerStageTextureCount);
    _properties.limits.maxFragmentCombinedOutputResources = _properties.limits.maxPerStageResources;

	_properties.limits.maxDescriptorSetSamplers = (_properties.limits.maxPerStageDescriptorSamplers * 4);
	_properties.limits.maxDescriptorSetUniformBuffers = (_properties.limits.maxPerStageDescriptorUniformBuffers * 4);
	_properties.limits.maxDescriptorSetUniformBuffersDynamic = (_properties.limits.maxPerStageDescriptorUniformBuffers * 4);
	_properties.limits.maxDescriptorSetStorageBuffers = (_properties.limits.maxPerStageDescriptorStorageBuffers * 4);
	_properties.limits.maxDescriptorSetStorageBuffersDynamic = (_properties.limits.maxPerStageDescriptorStorageBuffers * 4);
	_properties.limits.maxDescriptorSetSampledImages = (_properties.limits.maxPerStageDescriptorSampledImages * 4);
	_properties.limits.maxDescriptorSetStorageImages = (_properties.limits.maxPerStageDescriptorStorageImages * 4);
	_properties.limits.maxDescriptorSetInputAttachments = (_properties.limits.maxPerStageDescriptorInputAttachments * 4);

	// Whether handled as a real texture buffer or a 2D texture, this value is likely nowhere near the size of a buffer,
	// needs to fit in 32 bits, and some apps (I'm looking at you, CTS), assume it is low when doing 32-bit math.
	_properties.limits.maxTexelBufferElements = _properties.limits.maxImageDimension2D * (4 * KIBI);
#if MVK_MACOS
	_properties.limits.maxUniformBufferRange = (64 * KIBI);
#endif
#if MVK_IOS
	_properties.limits.maxUniformBufferRange = (uint32_t)_metalFeatures.maxMTLBufferSize;
#endif
	_properties.limits.maxStorageBufferRange = (uint32_t)_metalFeatures.maxMTLBufferSize;
	_properties.limits.maxPushConstantsSize = (4 * KIBI);

    _properties.limits.minMemoryMapAlignment = _metalFeatures.mtlBufferAlignment;
    _properties.limits.minUniformBufferOffsetAlignment = _metalFeatures.mtlBufferAlignment;
    _properties.limits.minStorageBufferOffsetAlignment = 16;
    _properties.limits.bufferImageGranularity = _metalFeatures.mtlBufferAlignment;
    _properties.limits.nonCoherentAtomSize = _metalFeatures.mtlBufferAlignment;

    if ([_mtlDevice respondsToSelector: @selector(minimumLinearTextureAlignmentForPixelFormat:)]) {
        // Figure out the greatest alignment required by all supported formats, and whether
		// or not they only require alignment to a single texel. We'll use this information
		// to fill out the VkPhysicalDeviceTexelBufferAlignmentPropertiesEXT struct.
        uint32_t maxStorage = 0, maxUniform = 0;
        bool singleTexelStorage = true, singleTexelUniform = true;
        _pixelFormats.enumerateSupportedFormats({0, 0, VK_FORMAT_FEATURE_UNIFORM_TEXEL_BUFFER_BIT | VK_FORMAT_FEATURE_STORAGE_TEXEL_BUFFER_BIT}, true, [&](VkFormat vk) {
            if ( _pixelFormats.getChromaSubsamplingComponentBits(vk) > 0 ) { return false; }    // Skip chroma subsampling formats
			MTLPixelFormat mtlFmt = _pixelFormats.getMTLPixelFormat(vk);
			if ( !mtlFmt ) { return false; }	// If format is invalid, avoid validation errors on MTLDevice format alignment calls

            NSUInteger alignment;
            if ([_mtlDevice respondsToSelector: @selector(minimumTextureBufferAlignmentForPixelFormat:)]) {
                alignment = [_mtlDevice minimumTextureBufferAlignmentForPixelFormat: mtlFmt];
            } else {
                alignment = [_mtlDevice minimumLinearTextureAlignmentForPixelFormat: mtlFmt];
            }
            VkFormatProperties& props = _pixelFormats.getVkFormatProperties(vk);
            // For uncompressed formats, this is the size of a single texel.
            // Note that no implementations of Metal support compressed formats
            // in a linear texture (including texture buffers). It's likely that even
            // if they did, this would be the absolute minimum alignment.
            uint32_t texelSize = _pixelFormats.getBytesPerBlock(vk);
            // From the spec:
            //   "If the size of a single texel is a multiple of three bytes, then
            //    the size of a single component of the format is used instead."
            if (texelSize % 3 == 0) {
                switch (_pixelFormats.getFormatType(vk)) {
                case kMVKFormatColorInt8:
                case kMVKFormatColorUInt8:
                    texelSize = 1;
                    break;
                case kMVKFormatColorHalf:
                case kMVKFormatColorInt16:
                case kMVKFormatColorUInt16:
                    texelSize = 2;
                    break;
                case kMVKFormatColorFloat:
                case kMVKFormatColorInt32:
                case kMVKFormatColorUInt32:
                default:
                    texelSize = 4;
                    break;
                }
            }
            if (mvkAreAllFlagsEnabled(props.bufferFeatures, VK_FORMAT_FEATURE_UNIFORM_TEXEL_BUFFER_BIT)) {
                maxStorage = max(maxStorage, uint32_t(alignment));
                if (alignment % texelSize != 0) { singleTexelStorage = false; }
            }
            if (mvkAreAllFlagsEnabled(props.bufferFeatures, VK_FORMAT_FEATURE_STORAGE_TEXEL_BUFFER_BIT)) {
                maxUniform = max(maxUniform, uint32_t(alignment));
                if (alignment % texelSize != 0) { singleTexelUniform = false; }
            }
            return true;
        });
        _texelBuffAlignProperties.sType = VK_STRUCTURE_TYPE_PHYSICAL_DEVICE_TEXEL_BUFFER_ALIGNMENT_PROPERTIES_EXT;
        _texelBuffAlignProperties.storageTexelBufferOffsetAlignmentBytes = maxStorage;
        _texelBuffAlignProperties.storageTexelBufferOffsetSingleTexelAlignment = singleTexelStorage;
        _texelBuffAlignProperties.uniformTexelBufferOffsetAlignmentBytes = maxUniform;
        _texelBuffAlignProperties.uniformTexelBufferOffsetSingleTexelAlignment = singleTexelUniform;
        _properties.limits.minTexelBufferOffsetAlignment = max(maxStorage, maxUniform);
    } else {
#if MVK_IOS
        if (supportsMTLFeatureSet(iOS_GPUFamily3_v1)) {
            _properties.limits.minTexelBufferOffsetAlignment = 16;
        } else {
            _properties.limits.minTexelBufferOffsetAlignment = 64;
        }
#endif
#if MVK_MACOS
        _properties.limits.minTexelBufferOffsetAlignment = 256;
#endif
        _texelBuffAlignProperties.storageTexelBufferOffsetAlignmentBytes = _properties.limits.minTexelBufferOffsetAlignment;
        _texelBuffAlignProperties.storageTexelBufferOffsetSingleTexelAlignment = VK_FALSE;
        _texelBuffAlignProperties.uniformTexelBufferOffsetAlignmentBytes = _properties.limits.minTexelBufferOffsetAlignment;
        _texelBuffAlignProperties.uniformTexelBufferOffsetSingleTexelAlignment = VK_FALSE;
    }

#if MVK_IOS
    _properties.limits.maxFragmentInputComponents = 60;

    if (supportsMTLFeatureSet(iOS_GPUFamily3_v1)) {
        _properties.limits.optimalBufferCopyOffsetAlignment = 16;
    } else {
        _properties.limits.optimalBufferCopyOffsetAlignment = 64;
    }

    if (supportsMTLFeatureSet(iOS_GPUFamily5_v1)) {
        _properties.limits.maxTessellationGenerationLevel = 64;
        _properties.limits.maxTessellationPatchSize = 32;
    } else if (supportsMTLFeatureSet(iOS_GPUFamily3_v2)) {
        _properties.limits.maxTessellationGenerationLevel = 16;
        _properties.limits.maxTessellationPatchSize = 32;
    } else {
        _properties.limits.maxTessellationGenerationLevel = 0;
        _properties.limits.maxTessellationPatchSize = 0;
    }
#endif
#if MVK_MACOS
    _properties.limits.maxFragmentInputComponents = 128;
    _properties.limits.optimalBufferCopyOffsetAlignment = 256;

    if (supportsMTLFeatureSet(macOS_GPUFamily1_v2)) {
        _properties.limits.maxTessellationGenerationLevel = 64;
        _properties.limits.maxTessellationPatchSize = 32;
    } else {
        _properties.limits.maxTessellationGenerationLevel = 0;
        _properties.limits.maxTessellationPatchSize = 0;
    }
#endif

    _properties.limits.maxVertexOutputComponents = _properties.limits.maxFragmentInputComponents;

    if (_features.tessellationShader) {
        _properties.limits.maxTessellationControlPerVertexInputComponents = _properties.limits.maxVertexOutputComponents;
        _properties.limits.maxTessellationControlPerVertexOutputComponents = _properties.limits.maxTessellationControlPerVertexInputComponents;
        // Reserve a few for the tessellation levels.
        _properties.limits.maxTessellationControlPerPatchOutputComponents = _properties.limits.maxFragmentInputComponents - 8;
        _properties.limits.maxTessellationControlTotalOutputComponents = _properties.limits.maxTessellationPatchSize * _properties.limits.maxTessellationControlPerVertexOutputComponents + _properties.limits.maxTessellationControlPerPatchOutputComponents;
        _properties.limits.maxTessellationEvaluationInputComponents = _properties.limits.maxTessellationControlPerVertexInputComponents;
        _properties.limits.maxTessellationEvaluationOutputComponents = _properties.limits.maxTessellationEvaluationInputComponents;
    } else {
        _properties.limits.maxTessellationControlPerVertexInputComponents = 0;
        _properties.limits.maxTessellationControlPerVertexOutputComponents = 0;
        _properties.limits.maxTessellationControlPerPatchOutputComponents = 0;
        _properties.limits.maxTessellationControlTotalOutputComponents = 0;
        _properties.limits.maxTessellationEvaluationInputComponents = 0;
        _properties.limits.maxTessellationEvaluationOutputComponents = 0;
    }

    _properties.limits.optimalBufferCopyRowPitchAlignment = 1;

	_properties.limits.timestampComputeAndGraphics = VK_TRUE;
	_properties.limits.timestampPeriod = mvkGetTimestampPeriod();

    _properties.limits.pointSizeRange[0] = 1;
    _properties.limits.pointSizeRange[1] = 511;
    _properties.limits.pointSizeGranularity = 1;
    _properties.limits.lineWidthRange[0] = 1;
    _properties.limits.lineWidthRange[1] = 1;
    _properties.limits.lineWidthGranularity = 1;

    _properties.limits.standardSampleLocations = VK_TRUE;
    _properties.limits.strictLines = VK_FALSE;

	VkExtent3D wgSize = mvkVkExtent3DFromMTLSize(_mtlDevice.maxThreadsPerThreadgroup);
	_properties.limits.maxComputeWorkGroupSize[0] = wgSize.width;
	_properties.limits.maxComputeWorkGroupSize[1] = wgSize.height;
	_properties.limits.maxComputeWorkGroupSize[2] = wgSize.depth;
	_properties.limits.maxComputeWorkGroupInvocations = max({wgSize.width, wgSize.height, wgSize.depth});

	if ( [_mtlDevice respondsToSelector: @selector(maxThreadgroupMemoryLength)] ) {
		_properties.limits.maxComputeSharedMemorySize = (uint32_t)_mtlDevice.maxThreadgroupMemoryLength;
	} else {
#if MVK_IOS
		if (supportsMTLFeatureSet(iOS_GPUFamily4_v1)) {
			_properties.limits.maxComputeSharedMemorySize = (32 * KIBI);
		} else if (supportsMTLFeatureSet(iOS_GPUFamily3_v1)) {
			_properties.limits.maxComputeSharedMemorySize = (16 * KIBI);
		} else {
			_properties.limits.maxComputeSharedMemorySize = ((16 * KIBI) - 32);
		}
#endif
#if MVK_MACOS
		_properties.limits.maxComputeSharedMemorySize = (32 * KIBI);
#endif
	}
	_properties.limits.maxSamplerLodBias = 0;	// Bias not supported in API, but can be applied in shader directly.

    _properties.limits.minTexelOffset = -8;
    _properties.limits.maxTexelOffset = 7;
    _properties.limits.minTexelGatherOffset = _properties.limits.minTexelOffset;
    _properties.limits.maxTexelGatherOffset = _properties.limits.maxTexelOffset;

    // Features with no specific limits - default to unlimited int values

    _properties.limits.maxMemoryAllocationCount = kMVKUndefinedLargeUInt32;
    _properties.limits.maxSamplerAllocationCount = kMVKUndefinedLargeUInt32;
    _properties.limits.maxBoundDescriptorSets = kMVKUndefinedLargeUInt32;

    _properties.limits.maxComputeWorkGroupCount[0] = kMVKUndefinedLargeUInt32;
    _properties.limits.maxComputeWorkGroupCount[1] = kMVKUndefinedLargeUInt32;
    _properties.limits.maxComputeWorkGroupCount[2] = kMVKUndefinedLargeUInt32;

    _properties.limits.maxDrawIndexedIndexValue = numeric_limits<uint32_t>::max();
    _properties.limits.maxDrawIndirectCount = kMVKUndefinedLargeUInt32;

    _properties.limits.maxClipDistances = kMVKUndefinedLargeUInt32;
	_properties.limits.maxCullDistances = 0;	// unsupported
    _properties.limits.maxCombinedClipAndCullDistances = _properties.limits.maxClipDistances +
														 _properties.limits.maxCullDistances;


    // Features with unknown limits - default to Vulkan required limits
    
    _properties.limits.subPixelPrecisionBits = 4;
    _properties.limits.subTexelPrecisionBits = 4;
    _properties.limits.mipmapPrecisionBits = 4;
    _properties.limits.viewportSubPixelBits = 0;

    _properties.limits.discreteQueuePriorities = 2;

    _properties.limits.minInterpolationOffset = -0.5;
    _properties.limits.maxInterpolationOffset = 0.5;
    _properties.limits.subPixelInterpolationOffsetBits = 4;


    // Unsupported features - set to zeros generally

    _properties.limits.sparseAddressSpaceSize = 0;

    _properties.limits.maxGeometryShaderInvocations = 0;
    _properties.limits.maxGeometryInputComponents = 0;
    _properties.limits.maxGeometryOutputComponents = 0;
    _properties.limits.maxGeometryOutputVertices = 0;
    _properties.limits.maxGeometryTotalOutputComponents = 0;
}

#if MVK_MACOS

static uint32_t mvkGetEntryProperty(io_registry_entry_t entry, CFStringRef propertyName) {

	uint32_t value = 0;

	CFTypeRef cfProp = IORegistryEntrySearchCFProperty(entry,
													   kIOServicePlane,
													   propertyName,
													   kCFAllocatorDefault,
													   kIORegistryIterateRecursively |
													   kIORegistryIterateParents);
	if (cfProp) {
		const uint32_t* pValue = reinterpret_cast<const uint32_t*>(CFDataGetBytePtr((CFDataRef)cfProp));
		if (pValue) { value = *pValue; }
		CFRelease(cfProp);
	}

	return value;
}

void MVKPhysicalDevice::initGPUInfoProperties() {

	static const uint32_t kIntelVendorId = 0x8086;
	bool isFound = false;

	bool isIntegrated = _mtlDevice.isLowPower;
	_properties.deviceType = isIntegrated ? VK_PHYSICAL_DEVICE_TYPE_INTEGRATED_GPU : VK_PHYSICAL_DEVICE_TYPE_DISCRETE_GPU;
	strlcpy(_properties.deviceName, _mtlDevice.name.UTF8String, VK_MAX_PHYSICAL_DEVICE_NAME_SIZE);

	// If the device has an associated registry ID, we can use that to get the associated IOKit node.
	// The match dictionary is consumed by IOServiceGetMatchingServices and does not need to be released.
	io_registry_entry_t entry;
	uint64_t regID = mvkGetRegistryID(_mtlDevice);
	if (regID) {
		entry = IOServiceGetMatchingService(kIOMasterPortDefault, IORegistryEntryIDMatching(regID));
		if (entry) {
			// That returned the IOGraphicsAccelerator nub. Its parent, then, is the actual PCI device.
			io_registry_entry_t parent;
			if (IORegistryEntryGetParentEntry(entry, kIOServicePlane, &parent) == kIOReturnSuccess) {
				isFound = true;
				_properties.vendorID = mvkGetEntryProperty(parent, CFSTR("vendor-id"));
				_properties.deviceID = mvkGetEntryProperty(parent, CFSTR("device-id"));
				IOObjectRelease(parent);
			}
			IOObjectRelease(entry);
		}
	}
	// Iterate all GPU's, looking for a match.
	// The match dictionary is consumed by IOServiceGetMatchingServices and does not need to be released.
	io_iterator_t entryIterator;
	if (!isFound && IOServiceGetMatchingServices(kIOMasterPortDefault,
												 IOServiceMatching("IOPCIDevice"),
												 &entryIterator) == kIOReturnSuccess) {
		while ( !isFound && (entry = IOIteratorNext(entryIterator)) ) {
			if (mvkGetEntryProperty(entry, CFSTR("class-code")) == 0x30000) {	// 0x30000 : DISPLAY_VGA

				// The Intel GPU will always be marked as integrated.
				// Return on a match of either Intel && low power, or non-Intel and non-low-power.
				uint32_t vendorID = mvkGetEntryProperty(entry, CFSTR("vendor-id"));
				if ( (vendorID == kIntelVendorId) == isIntegrated) {
					isFound = true;
					_properties.vendorID = vendorID;
					_properties.deviceID = mvkGetEntryProperty(entry, CFSTR("device-id"));
				}
			}
		}
		IOObjectRelease(entryIterator);
	}
}

#endif	//MVK_MACOS

#if MVK_IOS

// For iOS devices, the Device ID is the SoC model (A8, A10X...), in the hex form 0xaMMX, where
//"a" is the Apple brand, MM is the SoC model number (8, 10...) and X is 1 for X version, 0 for other.
void MVKPhysicalDevice::initGPUInfoProperties() {
	NSUInteger coreCnt = NSProcessInfo.processInfo.processorCount;
	uint32_t devID = 0xa070;
	if (supportsMTLFeatureSet(iOS_GPUFamily5_v1)) {
		devID = 0xa120;
	} else if (supportsMTLFeatureSet(iOS_GPUFamily4_v1)) {
		devID = 0xa110;
	} else if (supportsMTLFeatureSet(iOS_GPUFamily3_v1)) {
		devID = coreCnt > 2 ? 0xa101 : 0xa100;
	} else if (supportsMTLFeatureSet(iOS_GPUFamily2_v1)) {
		devID = coreCnt > 2 ? 0xa081 : 0xa080;
	}

	_properties.vendorID = 0x0000106b;	// Apple's PCI ID
	_properties.deviceID = devID;
	_properties.deviceType = VK_PHYSICAL_DEVICE_TYPE_INTEGRATED_GPU;
	strlcpy(_properties.deviceName, _mtlDevice.name.UTF8String, VK_MAX_PHYSICAL_DEVICE_NAME_SIZE);
}
#endif	//MVK_IOS


#pragma mark VkPhysicalDeviceLimits - List of feature limits available on the device

//typedef struct VkPhysicalDeviceLimits {
//	uint32_t                                    maxImageDimension1D;                                // done
//	uint32_t                                    maxImageDimension2D;                                // done
//	uint32_t                                    maxImageDimension3D;                                // done
//	uint32_t                                    maxImageDimensionCube;                              // done
//	uint32_t                                    maxImageArrayLayers;                                // done
//	uint32_t                                    maxTexelBufferElements;                             // done
//	uint32_t                                    maxUniformBufferRange;                              // done
//	uint32_t                                    maxStorageBufferRange;                              // done
//	uint32_t                                    maxPushConstantsSize;                               // done
//	uint32_t                                    maxMemoryAllocationCount;                           // done
//	uint32_t                                    maxSamplerAllocationCount;                          // done
//	VkDeviceSize                                bufferImageGranularity;                             // done
//	VkDeviceSize                                sparseAddressSpaceSize;                             // done
//	uint32_t                                    maxBoundDescriptorSets;                             // done
//	uint32_t                                    maxPerStageDescriptorSamplers;				        // done
//	uint32_t                                    maxPerStageDescriptorUniformBuffers;		        // done
//	uint32_t                                    maxPerStageDescriptorStorageBuffers;		        // done
//	uint32_t                                    maxPerStageDescriptorSampledImages;			        // done
//	uint32_t                                    maxPerStageDescriptorStorageImages;			        // done
//	uint32_t                                    maxPerStageDescriptorInputAttachments;		        // done
//	uint32_t                                    maxPerStageResources;                               // done
//	uint32_t                                    maxDescriptorSetSamplers;					        // done
//	uint32_t                                    maxDescriptorSetUniformBuffers;				        // done
//	uint32_t                                    maxDescriptorSetUniformBuffersDynamic;		        // done
//	uint32_t                                    maxDescriptorSetStorageBuffers;				        // done
//	uint32_t                                    maxDescriptorSetStorageBuffersDynamic;		        // done
//	uint32_t                                    maxDescriptorSetSampledImages;				        // done
//	uint32_t                                    maxDescriptorSetStorageImages;				        // done
//	uint32_t                                    maxDescriptorSetInputAttachments;                   // done
//	uint32_t                                    maxVertexInputAttributes;                           // done
//	uint32_t                                    maxVertexInputBindings;                             // done
//	uint32_t                                    maxVertexInputAttributeOffset;                      // done
//	uint32_t                                    maxVertexInputBindingStride;                        // done
//	uint32_t                                    maxVertexOutputComponents;                          // done
//	uint32_t                                    maxTessellationGenerationLevel;                     // done
//	uint32_t                                    maxTessellationPatchSize;                           // done
//	uint32_t                                    maxTessellationControlPerVertexInputComponents;     // done
//	uint32_t                                    maxTessellationControlPerVertexOutputComponents;    // done
//	uint32_t                                    maxTessellationControlPerPatchOutputComponents;     // done
//	uint32_t                                    maxTessellationControlTotalOutputComponents;        // done
//	uint32_t                                    maxTessellationEvaluationInputComponents;           // done
//	uint32_t                                    maxTessellationEvaluationOutputComponents;          // done
//	uint32_t                                    maxGeometryShaderInvocations;                       // done
//	uint32_t                                    maxGeometryInputComponents;                         // done
//	uint32_t                                    maxGeometryOutputComponents;                        // done
//	uint32_t                                    maxGeometryOutputVertices;                          // done
//	uint32_t                                    maxGeometryTotalOutputComponents;                   // done
//	uint32_t                                    maxFragmentInputComponents;                         // done
//	uint32_t                                    maxFragmentOutputAttachments;                       // done
//	uint32_t                                    maxFragmentDualSrcAttachments;                      // done
//	uint32_t                                    maxFragmentCombinedOutputResources;                 // done
//	uint32_t                                    maxComputeSharedMemorySize;                         // done
//	uint32_t                                    maxComputeWorkGroupCount[3];                        // done
//	uint32_t                                    maxComputeWorkGroupInvocations;                     // done
//	uint32_t                                    maxComputeWorkGroupSize[3];                         // done
//	uint32_t                                    subPixelPrecisionBits;                              // done
//	uint32_t                                    subTexelPrecisionBits;                              // done
//	uint32_t                                    mipmapPrecisionBits;                                // done
//	uint32_t                                    maxDrawIndexedIndexValue;                           // done
//	uint32_t                                    maxDrawIndirectCount;                               // done
//	float                                       maxSamplerLodBias;                                  // done
//	float                                       maxSamplerAnisotropy;						        // done
//	uint32_t                                    maxViewports;								        // done
//	uint32_t                                    maxViewportDimensions[2];					        // done
//	float                                       viewportBoundsRange[2];                             // done
//	uint32_t                                    viewportSubPixelBits;                               // done
//	size_t                                      minMemoryMapAlignment;						        // done
//	VkDeviceSize                                minTexelBufferOffsetAlignment;				        // done
//	VkDeviceSize                                minUniformBufferOffsetAlignment;			        // done
//	VkDeviceSize                                minStorageBufferOffsetAlignment;			        // done
//	int32_t                                     minTexelOffset;                                     // done
//	uint32_t                                    maxTexelOffset;                                     // done
//	int32_t                                     minTexelGatherOffset;                               // done
//	uint32_t                                    maxTexelGatherOffset;                               // done
//	float                                       minInterpolationOffset;                             // done
//	float                                       maxInterpolationOffset;                             // done
//	uint32_t                                    subPixelInterpolationOffsetBits;			        // done
//	uint32_t                                    maxFramebufferWidth;						        // done
//	uint32_t                                    maxFramebufferHeight;						        // done
//	uint32_t                                    maxFramebufferLayers;						        // done
//	VkSampleCountFlags                          framebufferColorSampleCounts;				        // done
//	VkSampleCountFlags                          framebufferDepthSampleCounts;				        // done
//	VkSampleCountFlags                          framebufferStencilSampleCounts;				        // done
//	VkSampleCountFlags                          framebufferNoAttachmentsSampleCounts;		        // done
//	uint32_t                                    maxColorAttachments;						        // done
//	VkSampleCountFlags                          sampledImageColorSampleCounts;				        // done
//	VkSampleCountFlags                          sampledImageIntegerSampleCounts;			        // done
//	VkSampleCountFlags                          sampledImageDepthSampleCounts;				        // done
//	VkSampleCountFlags                          sampledImageStencilSampleCounts;			        // done
//	VkSampleCountFlags                          storageImageSampleCounts;					        // done
//	uint32_t                                    maxSampleMaskWords;                                 // done
//	VkBool32                                    timestampComputeAndGraphics;                        // done
//	float                                       timestampPeriod;							        // done
//	uint32_t                                    maxClipDistances;                                   // done
//	uint32_t                                    maxCullDistances;                                   // done
//	uint32_t                                    maxCombinedClipAndCullDistances;                    // done
//	uint32_t                                    discreteQueuePriorities;                            // done
//	float                                       pointSizeRange[2];                                  // done
//	float                                       lineWidthRange[2];                                  // done
//	float                                       pointSizeGranularity;                               // done
//	float                                       lineWidthGranularity;                               // done
//	VkBool32                                    strictLines;                                        // done
//	VkBool32                                    standardSampleLocations;                            // done
//	VkDeviceSize                                optimalBufferCopyOffsetAlignment;			        // done
//	VkDeviceSize                                optimalBufferCopyRowPitchAlignment;			        // done
//	VkDeviceSize                                nonCoherentAtomSize;                                // done
//} VkPhysicalDeviceLimits;

//typedef struct {
//	VkBool32                                    residencyStandard2DBlockShape;
//	VkBool32                                    residencyStandard2DMSBlockShape;
//	VkBool32                                    residencyStandard3DBlockShape;
//	VkBool32                                    residencyAlignedMipSize;
//	VkBool32                                    residencyNonResident;
//	VkBool32                                    residencyNonResidentStrict;
//} VkPhysicalDeviceSparseProperties;


void MVKPhysicalDevice::initPipelineCacheUUID() {

	// Clear the UUID
	mvkClear(&_properties.pipelineCacheUUID, VK_UUID_SIZE);

	size_t uuidComponentOffset = 0;

	// First 4 bytes contains MoltenVK version
	uint32_t mvkVersion = MVK_VERSION;
	*(uint32_t*)&_properties.pipelineCacheUUID[uuidComponentOffset] = NSSwapHostIntToBig(mvkVersion);
	uuidComponentOffset += sizeof(mvkVersion);

	// Next 4 bytes contains highest Metal feature set supported by this device
	uint32_t mtlFeatSet = getHighestMTLFeatureSet();
	*(uint32_t*)&_properties.pipelineCacheUUID[uuidComponentOffset] = NSSwapHostIntToBig(mtlFeatSet);
	uuidComponentOffset += sizeof(mtlFeatSet);

	// Last 8 bytes contain the first part of the SPIRV-Cross Git revision
	uint64_t spvxRev = getSpirvCrossRevision();
	*(uint64_t*)&_properties.pipelineCacheUUID[uuidComponentOffset] = NSSwapHostLongLongToBig(spvxRev);
	uuidComponentOffset += sizeof(spvxRev);
}

uint32_t MVKPhysicalDevice::getHighestMTLFeatureSet() {

	// On newer OS's, combine highest Metal version with highest GPU family
	// (Mac & Apple GPU lists should be mutex on platform)
	uint32_t mtlVer = 0;
#if MVK_IOS
	if (mvkOSVersionIsAtLeast(13.0)) { mtlVer = 0x30000; }
#endif
#if MVK_MACOS
	if (mvkOSVersionIsAtLeast(10.15)) { mtlVer = 0x30000; }
#endif

	MTLGPUFamily mtlFam = MTLGPUFamily(0);
	if (supportsMTLGPUFamily(Mac1)) { mtlFam = MTLGPUFamilyMac1; }
	if (supportsMTLGPUFamily(Mac2)) { mtlFam = MTLGPUFamilyMac2; }

	if (supportsMTLGPUFamily(Apple1)) { mtlFam = MTLGPUFamilyApple1; }
	if (supportsMTLGPUFamily(Apple2)) { mtlFam = MTLGPUFamilyApple2; }
	if (supportsMTLGPUFamily(Apple3)) { mtlFam = MTLGPUFamilyApple3; }
	if (supportsMTLGPUFamily(Apple4)) { mtlFam = MTLGPUFamilyApple4; }
	if (supportsMTLGPUFamily(Apple5)) { mtlFam = MTLGPUFamilyApple5; }

	// Not explicitly guaranteed to be unique...but close enough without spilling over
	uint32_t mtlFS = (mtlVer << 8) + (uint32_t)mtlFam;
	if (mtlFS) { return mtlFS; }

	// Fall back to legacy feature sets on older OS's
#if MVK_IOS
	uint32_t maxFS = (uint32_t)MTLFeatureSet_iOS_GPUFamily5_v1;
	uint32_t minFS = (uint32_t)MTLFeatureSet_iOS_GPUFamily1_v1;
#endif

#if MVK_MACOS
	uint32_t maxFS = (uint32_t)MTLFeatureSet_macOS_GPUFamily2_v1;
	uint32_t minFS = (uint32_t)MTLFeatureSet_macOS_GPUFamily1_v1;
#endif

	for (uint32_t fs = maxFS; fs > minFS; fs--) {
		if ( [_mtlDevice supportsFeatureSet: (MTLFeatureSet)fs] ) { return fs; }
	}
	return minFS;
}

// Retrieve the SPIRV-Cross Git revision hash from a derived header file that was created in the fetchDependencies script.
uint64_t MVKPhysicalDevice::getSpirvCrossRevision() {

#include <SPIRV-Cross/mvkSpirvCrossRevisionDerived.h>

	static const string revStr(spirvCrossRevisionString, 0, 16);	// We just need the first 16 chars
	static const string lut("0123456789ABCDEF");

	uint64_t revVal = 0;
	for (char c : revStr) {
		size_t cVal = lut.find(toupper(c));
		if (cVal != string::npos) {
			revVal <<= 4;
			revVal += cVal;
		}
	}
	return revVal;
}

void MVKPhysicalDevice::setMemoryHeap(uint32_t heapIndex, VkDeviceSize heapSize, VkMemoryHeapFlags heapFlags) {
	_memoryProperties.memoryHeaps[heapIndex].size = heapSize;
	_memoryProperties.memoryHeaps[heapIndex].flags = heapFlags;
}

void MVKPhysicalDevice::setMemoryType(uint32_t typeIndex, uint32_t heapIndex, VkMemoryPropertyFlags propertyFlags) {
	_memoryProperties.memoryTypes[typeIndex].heapIndex = heapIndex;
	_memoryProperties.memoryTypes[typeIndex].propertyFlags = propertyFlags;
}

// Initializes the memory properties of this instance.
// Metal Shared:
//	- applies to both buffers and textures
//	- default mode for buffers on both iOS & macOS
//	- default mode for textures on iOS
//	- one copy of memory visible to both CPU & GPU
//	- coherent at command buffer boundaries
// Metal Private:
//	- applies to both buffers and textures
//	- accessed only by GPU through render, compute, or BLIT operations
//	- no access by CPU
//	- always use for framebuffers and renderable textures
// Metal Managed:
//	- applies to both buffers and textures
//	- default mode for textures on macOS
//	- two copies of each buffer or texture when discrete memory available
//	- convenience of shared mode, performance of private mode
//	- on unified systems behaves like shared memory and has only one copy of content
//	- when writing, use:
//		- buffer didModifyRange:
//		- texture replaceRegion:
//	- when reading, use:
//		- encoder synchronizeResource: followed by
//		- cmdbuff waitUntilCompleted (or completion handler)
//		- buffer/texture getBytes:
// Metal Memoryless:
//	- applies only to textures used as transient render targets
//	- only available with TBDR devices (i.e. on iOS)
//	- no device memory is reserved at all
//	- storage comes from tile memory
//	- contents are undefined after rendering
//	- use for temporary renderable textures
void MVKPhysicalDevice::initMemoryProperties() {

	mvkClear(&_memoryProperties);	// Start with everything cleared

	// Main heap
	uint32_t mainHeapIdx = 0;
	setMemoryHeap(mainHeapIdx, getVRAMSize(), VK_MEMORY_HEAP_DEVICE_LOCAL_BIT);

	// Optional second heap for shared memory
	uint32_t sharedHeapIdx;
	VkMemoryPropertyFlags sharedTypePropFlags;
	if (getHasUnifiedMemory()) {
		// Shared memory goes in the single main heap in unified memory, and per Vulkan spec must be marked local
		sharedHeapIdx = mainHeapIdx;
		sharedTypePropFlags = MVK_VK_MEMORY_TYPE_METAL_SHARED | VK_MEMORY_PROPERTY_DEVICE_LOCAL_BIT;
	} else {
		// Define a second heap to mark the shared memory as non-local
		sharedHeapIdx = mainHeapIdx + 1;
		setMemoryHeap(sharedHeapIdx, mvkGetSystemMemorySize(), 0);
		sharedTypePropFlags = MVK_VK_MEMORY_TYPE_METAL_SHARED;
	}

	_memoryProperties.memoryHeapCount = sharedHeapIdx + 1;

	// Memory types
	uint32_t typeIdx = 0;

	// Private storage
	uint32_t privateBit = 1 << typeIdx;
	setMemoryType(typeIdx, mainHeapIdx, MVK_VK_MEMORY_TYPE_METAL_PRIVATE);
	typeIdx++;

	// Shared storage
	uint32_t sharedBit = 1 << typeIdx;
	setMemoryType(typeIdx, sharedHeapIdx, sharedTypePropFlags);
	typeIdx++;

	// Managed storage
	uint32_t managedBit = 0;
#if MVK_MACOS
	managedBit = 1 << typeIdx;
	setMemoryType(typeIdx, mainHeapIdx, MVK_VK_MEMORY_TYPE_METAL_MANAGED);
	typeIdx++;
#endif

	// Memoryless storage
	uint32_t memlessBit = 0;
#if MVK_IOS
	if (supportsMTLFeatureSet(iOS_GPUFamily1_v3)) {
		memlessBit = 1 << typeIdx;
		setMemoryType(typeIdx, mainHeapIdx, MVK_VK_MEMORY_TYPE_METAL_MEMORYLESS);
		typeIdx++;
	}
#endif

	_memoryProperties.memoryTypeCount = typeIdx;

	_privateMemoryTypes			= privateBit | memlessBit;
	_hostVisibleMemoryTypes		= sharedBit | managedBit;
	_hostCoherentMemoryTypes 	= sharedBit;
	_lazilyAllocatedMemoryTypes	= memlessBit;
	_allMemoryTypes				= privateBit | sharedBit | managedBit | memlessBit;
}

bool MVKPhysicalDevice::getHasUnifiedMemory() {
#if MVK_IOS
	return true;
#endif
#if MVK_MACOS
	return ([_mtlDevice respondsToSelector: @selector(hasUnifiedMemory)]
			? _mtlDevice.hasUnifiedMemory : _mtlDevice.isLowPower);
#endif
}

uint64_t MVKPhysicalDevice::getVRAMSize() {
	if (getHasUnifiedMemory()) {
		return mvkGetSystemMemorySize();
	} else {
		// There's actually no way to query the total physical VRAM on the device in Metal.
		// Just default to using the recommended max working set size (i.e. the budget).
		return getRecommendedMaxWorkingSetSize();
	}
}

uint64_t MVKPhysicalDevice::getRecommendedMaxWorkingSetSize() {
#if MVK_MACOS
	if ( [_mtlDevice respondsToSelector: @selector(recommendedMaxWorkingSetSize)]) {
		return _mtlDevice.recommendedMaxWorkingSetSize;
	}
#endif
#if MVK_IOS
	// GPU and CPU use shared memory. Estimate the current free memory in the system.
	uint64_t freeMem = mvkGetAvailableMemorySize();
	if (freeMem) { return freeMem; }
#endif

	return 128 * MEBI;		// Conservative minimum for macOS GPU's & iOS shared memory
}

uint64_t MVKPhysicalDevice::getCurrentAllocatedSize() {
	if ( [_mtlDevice respondsToSelector: @selector(currentAllocatedSize)] ) {
		return _mtlDevice.currentAllocatedSize;
	}
#if MVK_IOS
	// We can use the current memory used by this process as a reasonable approximation.
	return mvkGetUsedMemorySize();
#endif
#if MVK_MACOS
	return 0;
#endif
}

void MVKPhysicalDevice::initExternalMemoryProperties() {

	// Buffers
	_mtlBufferExternalMemoryProperties.externalMemoryFeatures = (VK_EXTERNAL_MEMORY_FEATURE_EXPORTABLE_BIT |
																 VK_EXTERNAL_MEMORY_FEATURE_IMPORTABLE_BIT);
	_mtlBufferExternalMemoryProperties.exportFromImportedHandleTypes = VK_EXTERNAL_MEMORY_HANDLE_TYPE_MTLBUFFER_BIT_KHR;
	_mtlBufferExternalMemoryProperties.compatibleHandleTypes = VK_EXTERNAL_MEMORY_HANDLE_TYPE_MTLBUFFER_BIT_KHR;

	// Images
	_mtlTextureExternalMemoryProperties.externalMemoryFeatures = (VK_EXTERNAL_MEMORY_FEATURE_EXPORTABLE_BIT |
																  VK_EXTERNAL_MEMORY_FEATURE_IMPORTABLE_BIT |
																  VK_EXTERNAL_MEMORY_FEATURE_DEDICATED_ONLY_BIT);
	_mtlTextureExternalMemoryProperties.exportFromImportedHandleTypes = VK_EXTERNAL_MEMORY_HANDLE_TYPE_MTLTEXTURE_BIT_KHR;
	_mtlTextureExternalMemoryProperties.compatibleHandleTypes = VK_EXTERNAL_MEMORY_HANDLE_TYPE_MTLTEXTURE_BIT_KHR;
}

void MVKPhysicalDevice::initExtensions() {
	MVKExtensionList* pWritableExtns = (MVKExtensionList*)&_supportedExtensions;
	pWritableExtns->disableAllButEnabledDeviceExtensions();

	if (!_metalFeatures.rasterOrderGroups) {
		pWritableExtns->vk_EXT_fragment_shader_interlock.enabled = false;
	}
	if (!_metalFeatures.postDepthCoverage) {
		pWritableExtns->vk_EXT_post_depth_coverage.enabled = false;
	}
	if (!_metalFeatures.stencilFeedback) {
		pWritableExtns->vk_EXT_shader_stencil_export.enabled = false;
	}
}

void MVKPhysicalDevice::logGPUInfo() {
	string devTypeStr;
	switch (_properties.deviceType) {
		case VK_PHYSICAL_DEVICE_TYPE_DISCRETE_GPU:
			devTypeStr = "Discrete";
			break;
		case VK_PHYSICAL_DEVICE_TYPE_INTEGRATED_GPU:
			devTypeStr = "Integrated";
			break;
		case VK_PHYSICAL_DEVICE_TYPE_VIRTUAL_GPU:
			devTypeStr = "Virtual";
			break;
		case VK_PHYSICAL_DEVICE_TYPE_CPU:
			devTypeStr = "CPU Emulation";
			break;
		default:
			devTypeStr = "Unknown";
			break;
	}

	string logMsg = "GPU device:";
	logMsg += "\n\t\tmodel: %s";
	logMsg += "\n\t\ttype: %s";
	logMsg += "\n\t\tvendorID: %#06x";
	logMsg += "\n\t\tdeviceID: %#06x";
	logMsg += "\n\t\tpipelineCacheUUID: %s";
	logMsg += "\n\tsupports the following Metal Versions, GPU's and Feature Sets:";
	logMsg += "\n\t\tMetal Shading Language %s";

	if (supportsMTLGPUFamily(Apple5)) { logMsg += "\n\t\tGPU Family Apple 5"; }
	if (supportsMTLGPUFamily(Apple4)) { logMsg += "\n\t\tGPU Family Apple 4"; }
	if (supportsMTLGPUFamily(Apple3)) { logMsg += "\n\t\tGPU Family Apple 3"; }
	if (supportsMTLGPUFamily(Apple2)) { logMsg += "\n\t\tGPU Family Apple 2"; }
	if (supportsMTLGPUFamily(Apple1)) { logMsg += "\n\t\tGPU Family Apple 1"; }

	if (supportsMTLGPUFamily(Mac2)) { logMsg += "\n\t\tGPU Family Mac 2"; }
	if (supportsMTLGPUFamily(Mac1)) { logMsg += "\n\t\tGPU Family Mac 1"; }

	if (supportsMTLGPUFamily(Common3)) { logMsg += "\n\t\tGPU Family Common 3"; }
	if (supportsMTLGPUFamily(Common2)) { logMsg += "\n\t\tGPU Family Common 2"; }
	if (supportsMTLGPUFamily(Common1)) { logMsg += "\n\t\tGPU Family Common 1"; }

	if (supportsMTLGPUFamily(MacCatalyst2)) { logMsg += "\n\t\tGPU Family Mac Catalyst 2"; }
	if (supportsMTLGPUFamily(MacCatalyst1)) { logMsg += "\n\t\tGPU Family Mac Catalyst 1"; }

#if MVK_IOS
	if (supportsMTLFeatureSet(iOS_GPUFamily5_v1)) { logMsg += "\n\t\tiOS GPU Family 5 v1"; }

	if (supportsMTLFeatureSet(iOS_GPUFamily4_v2)) { logMsg += "\n\t\tiOS GPU Family 4 v2"; }
	if (supportsMTLFeatureSet(iOS_GPUFamily4_v1)) { logMsg += "\n\t\tiOS GPU Family 4 v1"; }

	if (supportsMTLFeatureSet(iOS_GPUFamily3_v4)) { logMsg += "\n\t\tiOS GPU Family 3 v4"; }
    if (supportsMTLFeatureSet(iOS_GPUFamily3_v3)) { logMsg += "\n\t\tiOS GPU Family 3 v3"; }
    if (supportsMTLFeatureSet(iOS_GPUFamily3_v2)) { logMsg += "\n\t\tiOS GPU Family 3 v2"; }
    if (supportsMTLFeatureSet(iOS_GPUFamily3_v1)) { logMsg += "\n\t\tiOS GPU Family 3 v1"; }

	if (supportsMTLFeatureSet(iOS_GPUFamily2_v5)) { logMsg += "\n\t\tiOS GPU Family 2 v5"; }
    if (supportsMTLFeatureSet(iOS_GPUFamily2_v4)) { logMsg += "\n\t\tiOS GPU Family 2 v4"; }
    if (supportsMTLFeatureSet(iOS_GPUFamily2_v3)) { logMsg += "\n\t\tiOS GPU Family 2 v3"; }
    if (supportsMTLFeatureSet(iOS_GPUFamily2_v2)) { logMsg += "\n\t\tiOS GPU Family 2 v2"; }
    if (supportsMTLFeatureSet(iOS_GPUFamily2_v1)) { logMsg += "\n\t\tiOS GPU Family 2 v1"; }

	if (supportsMTLFeatureSet(iOS_GPUFamily1_v5)) { logMsg += "\n\t\tiOS GPU Family 1 v5"; }
    if (supportsMTLFeatureSet(iOS_GPUFamily1_v4)) { logMsg += "\n\t\tiOS GPU Family 1 v4"; }
    if (supportsMTLFeatureSet(iOS_GPUFamily1_v3)) { logMsg += "\n\t\tiOS GPU Family 1 v3"; }
    if (supportsMTLFeatureSet(iOS_GPUFamily1_v2)) { logMsg += "\n\t\tiOS GPU Family 1 v2"; }
    if (supportsMTLFeatureSet(iOS_GPUFamily1_v1)) { logMsg += "\n\t\tiOS GPU Family 1 v1"; }
#endif

#if MVK_MACOS
	if (supportsMTLFeatureSet(macOS_GPUFamily2_v1)) { logMsg += "\n\t\tmacOS GPU Family 2 v1"; }

	if (supportsMTLFeatureSet(macOS_GPUFamily1_v4)) { logMsg += "\n\t\tmacOS GPU Family 1 v4"; }
    if (supportsMTLFeatureSet(macOS_GPUFamily1_v3)) { logMsg += "\n\t\tmacOS GPU Family 1 v3"; }
    if (supportsMTLFeatureSet(macOS_GPUFamily1_v2)) { logMsg += "\n\t\tmacOS GPU Family 1 v2"; }
    if (supportsMTLFeatureSet(macOS_GPUFamily1_v1)) { logMsg += "\n\t\tmacOS GPU Family 1 v1"; }

	if (supportsMTLFeatureSet(macOS_ReadWriteTextureTier2)) { logMsg += "\n\t\tmacOS Read-Write Texture Tier 2"; }

#endif

	NSUUID* nsUUID = [[NSUUID alloc] initWithUUIDBytes: _properties.pipelineCacheUUID];		// temp retain
	MVKLogInfo(logMsg.c_str(), _properties.deviceName, devTypeStr.c_str(),
			   _properties.vendorID, _properties.deviceID, nsUUID.UUIDString.UTF8String,
			   SPIRVToMSLConversionOptions::printMSLVersion(_metalFeatures.mslVersion).c_str());
	[nsUUID release];																		// temp release
}

MVKPhysicalDevice::~MVKPhysicalDevice() {
	mvkDestroyContainerContents(_queueFamilies);
	[_mtlDevice release];
}


#pragma mark -
#pragma mark MVKDevice

// Returns core device commands and enabled extension device commands.
PFN_vkVoidFunction MVKDevice::getProcAddr(const char* pName) {
	MVKEntryPoint* pMVKPA = _physicalDevice->_mvkInstance->getEntryPoint(pName);

	bool isSupported = (pMVKPA &&								// Command exists and...
						pMVKPA->isDevice &&						// ...is a device command and...
						pMVKPA->isEnabled(_enabledExtensions));	// ...is a core or enabled extension command.

	return isSupported ? pMVKPA->functionPointer : nullptr;
}

MVKQueue* MVKDevice::getQueue(uint32_t queueFamilyIndex, uint32_t queueIndex) {
	return _queuesByQueueFamilyIndex[queueFamilyIndex][queueIndex];
}

MVKQueue* MVKDevice::getAnyQueue() {
	for (auto& queues : _queuesByQueueFamilyIndex) {
		for (MVKQueue* q : queues) {
			if (q) { return q; };
		}
	}
	return nullptr;
}

VkResult MVKDevice::waitIdle() {
	for (auto& queues : _queuesByQueueFamilyIndex) {
		for (MVKQueue* q : queues) {
			q->waitIdle();
		}
	}
	return VK_SUCCESS;
}

void MVKDevice::getDescriptorSetLayoutSupport(const VkDescriptorSetLayoutCreateInfo* pCreateInfo,
											  VkDescriptorSetLayoutSupport* pSupport) {
	// According to the Vulkan spec:
	//   "If the descriptor set layout satisfies the VkPhysicalDeviceMaintenance3Properties::maxPerSetDescriptors
	//   limit, this command is guaranteed to return VK_TRUE in VkDescriptorSetLayout::supported...
	//   "This command does not consider other limits such as maxPerStageDescriptor*..."
	uint32_t descriptorCount = 0;
	for (uint32_t i = 0; i < pCreateInfo->bindingCount; i++) {
		descriptorCount += pCreateInfo->pBindings[i].descriptorCount;
	}
	pSupport->supported = (descriptorCount < ((_physicalDevice->_metalFeatures.maxPerStageBufferCount + _physicalDevice->_metalFeatures.maxPerStageTextureCount + _physicalDevice->_metalFeatures.maxPerStageSamplerCount) * 2));
}

VkResult MVKDevice::getDeviceGroupPresentCapabilities(VkDeviceGroupPresentCapabilitiesKHR* pDeviceGroupPresentCapabilities) {
	mvkClear(pDeviceGroupPresentCapabilities->presentMask, VK_MAX_DEVICE_GROUP_SIZE);
	pDeviceGroupPresentCapabilities->presentMask[0] = 0x1;

	pDeviceGroupPresentCapabilities->modes = VK_DEVICE_GROUP_PRESENT_MODE_LOCAL_BIT_KHR;

	return VK_SUCCESS;
}

VkResult MVKDevice::getDeviceGroupSurfacePresentModes(MVKSurface* surface, VkDeviceGroupPresentModeFlagsKHR* pModes) {
	*pModes = VK_DEVICE_GROUP_PRESENT_MODE_LOCAL_BIT_KHR;
	return VK_SUCCESS;
}

void MVKDevice::getPeerMemoryFeatures(uint32_t heapIndex, uint32_t localDevice, uint32_t remoteDevice, VkPeerMemoryFeatureFlags* pPeerMemoryFeatures) {
	*pPeerMemoryFeatures = VK_PEER_MEMORY_FEATURE_COPY_SRC_BIT | VK_PEER_MEMORY_FEATURE_COPY_DST_BIT;
}


#pragma mark Object lifecycle

uint32_t MVKDevice::getVulkanMemoryTypeIndex(MTLStorageMode mtlStorageMode) {
    VkMemoryPropertyFlags vkMemFlags;
    switch (mtlStorageMode) {
        case MTLStorageModePrivate:
            vkMemFlags = MVK_VK_MEMORY_TYPE_METAL_PRIVATE;
            break;
        case MTLStorageModeShared:
            vkMemFlags = MVK_VK_MEMORY_TYPE_METAL_SHARED;
            break;
#if MVK_MACOS
        case MTLStorageModeManaged:
            vkMemFlags = MVK_VK_MEMORY_TYPE_METAL_MANAGED;
            break;
#endif
#if MVK_IOS
        case MTLStorageModeMemoryless:
            vkMemFlags = MVK_VK_MEMORY_TYPE_METAL_MEMORYLESS;
            break;
#endif
        default:
            vkMemFlags = MVK_VK_MEMORY_TYPE_METAL_SHARED;
            break;
    }

    for (uint32_t mtIdx = 0; mtIdx < _pMemoryProperties->memoryTypeCount; mtIdx++) {
        if (_pMemoryProperties->memoryTypes[mtIdx].propertyFlags == vkMemFlags) { return mtIdx; }
    }
    MVKAssert(false, "Could not find memory type corresponding to VkMemoryPropertyFlags %d", vkMemFlags);
    return 0;
}

MVKBuffer* MVKDevice::createBuffer(const VkBufferCreateInfo* pCreateInfo,
								   const VkAllocationCallbacks* pAllocator) {
    return (MVKBuffer*)addResource(new MVKBuffer(this, pCreateInfo));
}

void MVKDevice::destroyBuffer(MVKBuffer* mvkBuff,
							  const VkAllocationCallbacks* pAllocator) {
	if (mvkBuff) {
		removeResource(mvkBuff);
		mvkBuff->destroy();
	}
}

MVKBufferView* MVKDevice::createBufferView(const VkBufferViewCreateInfo* pCreateInfo,
                                           const VkAllocationCallbacks* pAllocator) {
    return new MVKBufferView(this, pCreateInfo);
}

void MVKDevice::destroyBufferView(MVKBufferView* mvkBuffView,
                                  const VkAllocationCallbacks* pAllocator) {
	if (mvkBuffView) { mvkBuffView->destroy(); }
}

MVKImage* MVKDevice::createImage(const VkImageCreateInfo* pCreateInfo,
								 const VkAllocationCallbacks* pAllocator) {
	// If there's a VkImageSwapchainCreateInfoKHR, then we need to create a swapchain image.
	const VkImageSwapchainCreateInfoKHR* swapchainInfo = nullptr;
	for (const auto* next = (const VkBaseInStructure*)pCreateInfo->pNext; next; next = next->pNext) {
		switch (next->sType) {
		case VK_STRUCTURE_TYPE_IMAGE_SWAPCHAIN_CREATE_INFO_KHR:
			swapchainInfo = (const VkImageSwapchainCreateInfoKHR*)next;
			break;
		default:
			break;
		}
	}
    MVKImage* mvkImg = (swapchainInfo)
        ? new MVKPeerSwapchainImage(this, pCreateInfo, (MVKSwapchain*)swapchainInfo->swapchain, uint32_t(-1))
        : new MVKImage(this, pCreateInfo);
    for (auto& memoryBinding : mvkImg->_memoryBindings) {
        addResource(memoryBinding.get());
    }
	return mvkImg;
}

void MVKDevice::destroyImage(MVKImage* mvkImg,
							 const VkAllocationCallbacks* pAllocator) {
<<<<<<< HEAD
    for (auto& memoryBinding : mvkImg->_memoryBindings) {
        removeResource(memoryBinding.get());
    }
	mvkImg->destroy();
=======
	if (mvkImg) {
		removeResource(mvkImg);
		mvkImg->destroy();
	}
>>>>>>> b0f1bacd
}

MVKImageView* MVKDevice::createImageView(const VkImageViewCreateInfo* pCreateInfo,
										 const VkAllocationCallbacks* pAllocator) {
	return new MVKImageView(this, pCreateInfo);
}

void MVKDevice::destroyImageView(MVKImageView* mvkImgView,
								 const VkAllocationCallbacks* pAllocator) {
	if (mvkImgView) { mvkImgView->destroy(); }
}

MVKSwapchain* MVKDevice::createSwapchain(const VkSwapchainCreateInfoKHR* pCreateInfo,
										 const VkAllocationCallbacks* pAllocator) {
	return new MVKSwapchain(this, pCreateInfo);
}

void MVKDevice::destroySwapchain(MVKSwapchain* mvkSwpChn,
								 const VkAllocationCallbacks* pAllocator) {
	if (mvkSwpChn) { mvkSwpChn->destroy(); }
}

MVKPresentableSwapchainImage* MVKDevice::createPresentableSwapchainImage(const VkImageCreateInfo* pCreateInfo,
																		 MVKSwapchain* swapchain,
																		 uint32_t swapchainIndex,
																		 const VkAllocationCallbacks* pAllocator) {
    MVKPresentableSwapchainImage* mvkImg = new MVKPresentableSwapchainImage(this, pCreateInfo, swapchain, swapchainIndex);
    for (auto& memoryBinding : mvkImg->_memoryBindings) {
        addResource(memoryBinding.get());
    }
    return mvkImg;
}

void MVKDevice::destroyPresentableSwapchainImage(MVKPresentableSwapchainImage* mvkImg,
												 const VkAllocationCallbacks* pAllocator) {
<<<<<<< HEAD
    for (auto& memoryBinding : mvkImg->_memoryBindings) {
        removeResource(memoryBinding.get());
    }
	mvkImg->destroy();
=======
	if (mvkImg) {
		removeResource(mvkImg);
		mvkImg->destroy();
	}
>>>>>>> b0f1bacd
}

MVKFence* MVKDevice::createFence(const VkFenceCreateInfo* pCreateInfo,
								 const VkAllocationCallbacks* pAllocator) {
	return new MVKFence(this, pCreateInfo);
}

void MVKDevice::destroyFence(MVKFence* mvkFence,
							 const VkAllocationCallbacks* pAllocator) {
	if (mvkFence) { mvkFence->destroy(); }
}

MVKSemaphore* MVKDevice::createSemaphore(const VkSemaphoreCreateInfo* pCreateInfo,
										 const VkAllocationCallbacks* pAllocator) {
	if (_useMTLFenceForSemaphores) {
		return new MVKSemaphoreMTLFence(this, pCreateInfo);
	} else if (_useMTLEventForSemaphores) {
		return new MVKSemaphoreMTLEvent(this, pCreateInfo);
	} else {
		return new MVKSemaphoreEmulated(this, pCreateInfo);
	}
}

void MVKDevice::destroySemaphore(MVKSemaphore* mvkSem4,
								 const VkAllocationCallbacks* pAllocator) {
	if (mvkSem4) { mvkSem4->destroy(); }
}

MVKEvent* MVKDevice::createEvent(const VkEventCreateInfo* pCreateInfo,
								 const VkAllocationCallbacks* pAllocator) {
	if (_pMetalFeatures->events) {
		return new MVKEventNative(this, pCreateInfo);
	} else {
		return new MVKEventEmulated(this, pCreateInfo);
	}
}

void MVKDevice::destroyEvent(MVKEvent* mvkEvent, const VkAllocationCallbacks* pAllocator) {
	if (mvkEvent) { mvkEvent->destroy(); }
}

MVKQueryPool* MVKDevice::createQueryPool(const VkQueryPoolCreateInfo* pCreateInfo,
										 const VkAllocationCallbacks* pAllocator) {
	switch (pCreateInfo->queryType) {
        case VK_QUERY_TYPE_OCCLUSION:
            return new MVKOcclusionQueryPool(this, pCreateInfo);
		case VK_QUERY_TYPE_TIMESTAMP:
			return new MVKTimestampQueryPool(this, pCreateInfo);
		case VK_QUERY_TYPE_PIPELINE_STATISTICS:
			return new MVKPipelineStatisticsQueryPool(this, pCreateInfo);
		default:
            return new MVKUnsupportedQueryPool(this, pCreateInfo);
	}
}

void MVKDevice::destroyQueryPool(MVKQueryPool* mvkQP,
								 const VkAllocationCallbacks* pAllocator) {
	if (mvkQP) { mvkQP->destroy(); }
}

MVKShaderModule* MVKDevice::createShaderModule(const VkShaderModuleCreateInfo* pCreateInfo,
											   const VkAllocationCallbacks* pAllocator) {
	return new MVKShaderModule(this, pCreateInfo);
}

void MVKDevice::destroyShaderModule(MVKShaderModule* mvkShdrMod,
									const VkAllocationCallbacks* pAllocator) {
	if (mvkShdrMod) { mvkShdrMod->destroy(); }
}

MVKPipelineCache* MVKDevice::createPipelineCache(const VkPipelineCacheCreateInfo* pCreateInfo,
												 const VkAllocationCallbacks* pAllocator) {
	return new MVKPipelineCache(this, pCreateInfo);
}

void MVKDevice::destroyPipelineCache(MVKPipelineCache* mvkPLC,
									 const VkAllocationCallbacks* pAllocator) {
	if (mvkPLC) { mvkPLC->destroy(); }
}

MVKPipelineLayout* MVKDevice::createPipelineLayout(const VkPipelineLayoutCreateInfo* pCreateInfo,
												   const VkAllocationCallbacks* pAllocator) {
	return new MVKPipelineLayout(this, pCreateInfo);
}

void MVKDevice::destroyPipelineLayout(MVKPipelineLayout* mvkPLL,
									  const VkAllocationCallbacks* pAllocator) {
	if (mvkPLL) { mvkPLL->destroy(); }
}

template<typename PipelineType, typename PipelineInfoType>
VkResult MVKDevice::createPipelines(VkPipelineCache pipelineCache,
                                    uint32_t count,
                                    const PipelineInfoType* pCreateInfos,
                                    const VkAllocationCallbacks* pAllocator,
                                    VkPipeline* pPipelines) {
    VkResult rslt = VK_SUCCESS;
    MVKPipelineCache* mvkPLC = (MVKPipelineCache*)pipelineCache;

    for (uint32_t plIdx = 0; plIdx < count; plIdx++) {
        const PipelineInfoType* pCreateInfo = &pCreateInfos[plIdx];

        // See if this pipeline has a parent. This can come either directly
        // via basePipelineHandle or indirectly via basePipelineIndex.
        MVKPipeline* parentPL = VK_NULL_HANDLE;
        if ( mvkAreAllFlagsEnabled(pCreateInfo->flags, VK_PIPELINE_CREATE_DERIVATIVE_BIT) ) {
            VkPipeline vkParentPL = pCreateInfo->basePipelineHandle;
            int32_t parentPLIdx = pCreateInfo->basePipelineIndex;
            if ( !vkParentPL && (parentPLIdx >= 0)) { vkParentPL = pPipelines[parentPLIdx]; }
            parentPL = vkParentPL ? (MVKPipeline*)vkParentPL : VK_NULL_HANDLE;
        }

        // Create the pipeline and if creation was successful, insert the new pipeline
        // in the return array and add it to the pipeline cache (if the cache was specified).
        // If creation was unsuccessful, insert NULL into the return array, change the
        // result code of this function, and destroy the broken pipeline.
        MVKPipeline* mvkPL = new PipelineType(this, mvkPLC, parentPL, pCreateInfo);
        VkResult plRslt = mvkPL->getConfigurationResult();
        if (plRslt == VK_SUCCESS) {
            pPipelines[plIdx] = (VkPipeline)mvkPL;
        } else {
            rslt = plRslt;
            pPipelines[plIdx] = VK_NULL_HANDLE;
            mvkPL->destroy();
        }
    }

    return rslt;
}

// Create concrete implementations of the two variations of the mvkCreatePipelines() function
// that we will be using. This is required since the template definition is located in this
// implementation file instead of in the header file. This is a realistic approach if the
// universe of possible template implementation variations is small and known in advance.
template VkResult MVKDevice::createPipelines<MVKGraphicsPipeline, VkGraphicsPipelineCreateInfo>(VkPipelineCache pipelineCache,
                                                                                                uint32_t count,
                                                                                                const VkGraphicsPipelineCreateInfo* pCreateInfos,
                                                                                                const VkAllocationCallbacks* pAllocator,
                                                                                                VkPipeline* pPipelines);

template VkResult MVKDevice::createPipelines<MVKComputePipeline, VkComputePipelineCreateInfo>(VkPipelineCache pipelineCache,
                                                                                              uint32_t count,
                                                                                              const VkComputePipelineCreateInfo* pCreateInfos,
                                                                                              const VkAllocationCallbacks* pAllocator,
                                                                                              VkPipeline* pPipelines);

void MVKDevice::destroyPipeline(MVKPipeline* mvkPL,
                                const VkAllocationCallbacks* pAllocator) {
	if (mvkPL) { mvkPL->destroy(); }
}

MVKSampler* MVKDevice::createSampler(const VkSamplerCreateInfo* pCreateInfo,
									 const VkAllocationCallbacks* pAllocator) {
	return new MVKSampler(this, pCreateInfo);
}

void MVKDevice::destroySampler(MVKSampler* mvkSamp,
							   const VkAllocationCallbacks* pAllocator) {
	if (mvkSamp) { mvkSamp->destroy(); }
}

MVKSamplerYcbcrConversion* MVKDevice::createSamplerYcbcrConversion(const VkSamplerYcbcrConversionCreateInfo* pCreateInfo,
																   const VkAllocationCallbacks* pAllocator) {
	return new MVKSamplerYcbcrConversion(this, pCreateInfo);
}

void MVKDevice::destroySamplerYcbcrConversion(MVKSamplerYcbcrConversion* mvkSampConv,
											  const VkAllocationCallbacks* pAllocator) {
	mvkSampConv->destroy();
}

MVKDescriptorSetLayout* MVKDevice::createDescriptorSetLayout(const VkDescriptorSetLayoutCreateInfo* pCreateInfo,
															 const VkAllocationCallbacks* pAllocator) {
	return new MVKDescriptorSetLayout(this, pCreateInfo);
}

void MVKDevice::destroyDescriptorSetLayout(MVKDescriptorSetLayout* mvkDSL,
										   const VkAllocationCallbacks* pAllocator) {
	if (mvkDSL) { mvkDSL->destroy(); }
}

MVKDescriptorPool* MVKDevice::createDescriptorPool(const VkDescriptorPoolCreateInfo* pCreateInfo,
												   const VkAllocationCallbacks* pAllocator) {
	return new MVKDescriptorPool(this, pCreateInfo);
}

void MVKDevice::destroyDescriptorPool(MVKDescriptorPool* mvkDP,
									  const VkAllocationCallbacks* pAllocator) {
	if (mvkDP) { mvkDP->destroy(); }
}

MVKDescriptorUpdateTemplate* MVKDevice::createDescriptorUpdateTemplate(
	const VkDescriptorUpdateTemplateCreateInfoKHR* pCreateInfo,
	const VkAllocationCallbacks* pAllocator) {
	return new MVKDescriptorUpdateTemplate(this, pCreateInfo);
}

void MVKDevice::destroyDescriptorUpdateTemplate(MVKDescriptorUpdateTemplate* mvkDUT,
												const VkAllocationCallbacks* pAllocator) {
	if (mvkDUT) { mvkDUT->destroy(); }
}

MVKFramebuffer* MVKDevice::createFramebuffer(const VkFramebufferCreateInfo* pCreateInfo,
											 const VkAllocationCallbacks* pAllocator) {
	return new MVKFramebuffer(this, pCreateInfo);
}

void MVKDevice::destroyFramebuffer(MVKFramebuffer* mvkFB,
								   const VkAllocationCallbacks* pAllocator) {
	if (mvkFB) { mvkFB->destroy(); }
}

MVKRenderPass* MVKDevice::createRenderPass(const VkRenderPassCreateInfo* pCreateInfo,
										   const VkAllocationCallbacks* pAllocator) {
	return new MVKRenderPass(this, pCreateInfo);
}

void MVKDevice::destroyRenderPass(MVKRenderPass* mvkRP,
								  const VkAllocationCallbacks* pAllocator) {
	if (mvkRP) { mvkRP->destroy(); }
}

MVKCommandPool* MVKDevice::createCommandPool(const VkCommandPoolCreateInfo* pCreateInfo,
											const VkAllocationCallbacks* pAllocator) {
	return new MVKCommandPool(this, pCreateInfo, _useCommandPooling);
}

void MVKDevice::destroyCommandPool(MVKCommandPool* mvkCmdPool,
								   const VkAllocationCallbacks* pAllocator) {
	if (mvkCmdPool) { mvkCmdPool->destroy(); }
}

MVKDeviceMemory* MVKDevice::allocateMemory(const VkMemoryAllocateInfo* pAllocateInfo,
										   const VkAllocationCallbacks* pAllocator) {
	return new MVKDeviceMemory(this, pAllocateInfo, pAllocator);
}

void MVKDevice::freeMemory(MVKDeviceMemory* mvkDevMem,
						   const VkAllocationCallbacks* pAllocator) {
	if (mvkDevMem) { mvkDevMem->destroy(); }
}


#pragma mark Operations

// Adds the specified resource for tracking, and returns the added resource.
MVKResource* MVKDevice::addResource(MVKResource* rez) {
	lock_guard<mutex> lock(_rezLock);
	_resources.push_back(rez);
	return rez;
}

// Removes the specified resource for tracking and returns the removed resource.
MVKResource* MVKDevice::removeResource(MVKResource* rez) {
	lock_guard<mutex> lock(_rezLock);
	mvkRemoveFirstOccurance(_resources, rez);
	return rez;
}

void MVKDevice::applyMemoryBarrier(VkPipelineStageFlags srcStageMask,
								   VkPipelineStageFlags dstStageMask,
								   MVKPipelineBarrier& barrier,
								   MVKCommandEncoder* cmdEncoder,
								   MVKCommandUse cmdUse) {
	if (!mvkIsAnyFlagEnabled(dstStageMask, VK_PIPELINE_STAGE_HOST_BIT) ||
		!mvkIsAnyFlagEnabled(barrier.dstAccessMask, VK_ACCESS_HOST_READ_BIT) ) { return; }
	lock_guard<mutex> lock(_rezLock);
	for (auto& rez : _resources) {
		rez->applyMemoryBarrier(srcStageMask, dstStageMask, barrier, cmdEncoder, cmdUse);
	}
}

void MVKDevice::updateActivityPerformance(MVKPerformanceTracker& activity,
										  uint64_t startTime, uint64_t endTime) {

	double currInterval = mvkGetElapsedMilliseconds(startTime, endTime);
	lock_guard<mutex> lock(_perfLock);

	activity.latestDuration = currInterval;
	activity.minimumDuration = ((activity.minimumDuration == 0.0)
								? currInterval :
								min(currInterval, activity.minimumDuration));
	activity.maximumDuration = max(currInterval, activity.maximumDuration);
	double totalInterval = (activity.averageDuration * activity.count++) + currInterval;
	activity.averageDuration = totalInterval / activity.count;
}

void MVKDevice::logActivityPerformance(MVKPerformanceTracker& activity, MVKPerformanceStatistics& perfStats, bool isInline) {
	MVKLogInfo("%s%s%s avg: %.3f ms, latest: %.3f ms, min: %.3f ms, max: %.3f ms, count: %d",
			   (isInline ? "" : "  "),
			   getActivityPerformanceDescription(activity, perfStats),
			   (isInline ? " performance" : ""),
			   activity.averageDuration,
			   activity.latestDuration,
			   activity.minimumDuration,
			   activity.maximumDuration,
			   activity.count);
}

void MVKDevice::logPerformanceSummary() {
	if (_logActivityPerformanceInline) { return; }

	// Get a copy to minimize time under lock
	MVKPerformanceStatistics perfStats;
	getPerformanceStatistics(&perfStats);

	logActivityPerformance(perfStats.queue.frameInterval, perfStats);
	logActivityPerformance(perfStats.queue.nextCAMetalDrawable, perfStats);
	logActivityPerformance(perfStats.queue.mtlCommandBufferCompletion, perfStats);
	logActivityPerformance(perfStats.queue.mtlQueueAccess, perfStats);
	logActivityPerformance(perfStats.shaderCompilation.hashShaderCode, perfStats);
	logActivityPerformance(perfStats.shaderCompilation.spirvToMSL, perfStats);
	logActivityPerformance(perfStats.shaderCompilation.mslCompile, perfStats);
	logActivityPerformance(perfStats.shaderCompilation.mslLoad, perfStats);
	logActivityPerformance(perfStats.shaderCompilation.shaderLibraryFromCache, perfStats);
	logActivityPerformance(perfStats.shaderCompilation.functionRetrieval, perfStats);
	logActivityPerformance(perfStats.shaderCompilation.functionSpecialization, perfStats);
	logActivityPerformance(perfStats.shaderCompilation.pipelineCompile, perfStats);
	logActivityPerformance(perfStats.pipelineCache.sizePipelineCache, perfStats);
	logActivityPerformance(perfStats.pipelineCache.readPipelineCache, perfStats);
	logActivityPerformance(perfStats.pipelineCache.writePipelineCache, perfStats);
}

const char* MVKDevice::getActivityPerformanceDescription(MVKPerformanceTracker& activity, MVKPerformanceStatistics& perfStats) {
	if (&activity == &perfStats.shaderCompilation.hashShaderCode) { return "Hash shader SPIR-V code"; }
	if (&activity == &perfStats.shaderCompilation.spirvToMSL) { return "Convert SPIR-V to MSL source code"; }
	if (&activity == &perfStats.shaderCompilation.mslCompile) { return "Compile MSL source code into a MTLLibrary"; }
	if (&activity == &perfStats.shaderCompilation.mslLoad) { return "Load pre-compiled MSL code into a MTLLibrary"; }
	if (&activity == &perfStats.shaderCompilation.shaderLibraryFromCache) { return "Retrieve shader library from the cache"; }
	if (&activity == &perfStats.shaderCompilation.functionRetrieval) { return "Retrieve a MTLFunction from a MTLLibrary"; }
	if (&activity == &perfStats.shaderCompilation.functionSpecialization) { return "Specialize a retrieved MTLFunction"; }
	if (&activity == &perfStats.shaderCompilation.pipelineCompile) { return "Compile MTLFunctions into a pipeline"; }
	if (&activity == &perfStats.pipelineCache.sizePipelineCache) { return "Calculate cache size required to write MSL to pipeline cache"; }
	if (&activity == &perfStats.pipelineCache.readPipelineCache) { return "Read MSL from pipeline cache"; }
	if (&activity == &perfStats.pipelineCache.writePipelineCache) { return "Write MSL to pipeline cache"; }
	if (&activity == &perfStats.queue.mtlQueueAccess) { return "Access MTLCommandQueue"; }
	if (&activity == &perfStats.queue.mtlCommandBufferCompletion) { return "Complete MTLCommandBuffer"; }
	if (&activity == &perfStats.queue.nextCAMetalDrawable) { return "Retrieve a CAMetalDrawable from CAMetalLayer"; }
	if (&activity == &perfStats.queue.frameInterval) { return "Frame interval"; }
	return "Unknown performance activity";
}

void MVKDevice::getPerformanceStatistics(MVKPerformanceStatistics* pPerf) {
    lock_guard<mutex> lock(_perfLock);

    if (pPerf) { *pPerf = _performanceStatistics; }
}

VkResult MVKDevice::invalidateMappedMemoryRanges(uint32_t memRangeCount, const VkMappedMemoryRange* pMemRanges) {
	@autoreleasepool {
		VkResult rslt = VK_SUCCESS;
		MVKMTLBlitEncoder mvkBlitEnc;
		for (uint32_t i = 0; i < memRangeCount; i++) {
			const VkMappedMemoryRange* pMem = &pMemRanges[i];
			MVKDeviceMemory* mvkMem = (MVKDeviceMemory*)pMem->memory;
			VkResult r = mvkMem->pullFromDevice(pMem->offset, pMem->size, false, &mvkBlitEnc);
			if (rslt == VK_SUCCESS) { rslt = r; }
		}
		if (mvkBlitEnc.mtlBlitEncoder) { [mvkBlitEnc.mtlBlitEncoder endEncoding]; }
		if (mvkBlitEnc.mtlCmdBuffer) {
			[mvkBlitEnc.mtlCmdBuffer commit];
			[mvkBlitEnc.mtlCmdBuffer waitUntilCompleted];
		}
		return rslt;
	}
}


#pragma mark Metal

uint32_t MVKDevice::getMetalBufferIndexForVertexAttributeBinding(uint32_t binding) {
	return ((_pMetalFeatures->maxPerStageBufferCount - 1) - binding);
}

VkDeviceSize MVKDevice::getVkFormatTexelBufferAlignment(VkFormat format, MVKBaseObject* mvkObj) {
	VkDeviceSize deviceAlignment = 0;
	id<MTLDevice> mtlDev = getMTLDevice();
	if ([mtlDev respondsToSelector: @selector(minimumLinearTextureAlignmentForPixelFormat:)]) {
		deviceAlignment = [mtlDev minimumLinearTextureAlignmentForPixelFormat: getPixelFormats()->getMTLPixelFormat(format)];
	}
	return deviceAlignment ? deviceAlignment : _pProperties->limits.minTexelBufferOffsetAlignment;
}

id<MTLBuffer> MVKDevice::getGlobalVisibilityResultMTLBuffer() {
    lock_guard<mutex> lock(_vizLock);
    return _globalVisibilityResultMTLBuffer;
}

uint32_t MVKDevice::expandVisibilityResultMTLBuffer(uint32_t queryCount) {
    lock_guard<mutex> lock(_vizLock);

    // Ensure we don't overflow the maximum number of queries
    _globalVisibilityQueryCount += queryCount;
    VkDeviceSize reqBuffLen = (VkDeviceSize)_globalVisibilityQueryCount * kMVKQuerySlotSizeInBytes;
    VkDeviceSize maxBuffLen = _pMetalFeatures->maxQueryBufferSize;
    VkDeviceSize newBuffLen = min(reqBuffLen, maxBuffLen);
    _globalVisibilityQueryCount = uint32_t(newBuffLen / kMVKQuerySlotSizeInBytes);

    if (reqBuffLen > maxBuffLen) {
        reportError(VK_ERROR_OUT_OF_DEVICE_MEMORY, "vkCreateQueryPool(): A maximum of %d total queries are available on this device in its current configuration. See the API notes for the MVKConfiguration.supportLargeQueryPools configuration parameter for more info.", _globalVisibilityQueryCount);
    }

    NSUInteger mtlBuffLen = mvkAlignByteCount(newBuffLen, _pMetalFeatures->mtlBufferAlignment);
    MTLResourceOptions mtlBuffOpts = MTLResourceStorageModeShared | MTLResourceCPUCacheModeDefaultCache;
    [_globalVisibilityResultMTLBuffer release];
    _globalVisibilityResultMTLBuffer = [getMTLDevice() newBufferWithLength: mtlBuffLen options: mtlBuffOpts];     // retained

    return _globalVisibilityQueryCount - queryCount;     // Might be lower than requested if an overflow occurred
}


#pragma mark Construction

MVKDevice::MVKDevice(MVKPhysicalDevice* physicalDevice, const VkDeviceCreateInfo* pCreateInfo) :
	_enabledFeatures(),
	_enabledStorage16Features(),
	_enabledStorage8Features(),
	_enabledF16I8Features(),
	_enabledUBOLayoutFeatures(),
	_enabledVarPtrFeatures(),
	_enabledInterlockFeatures(),
	_enabledHostQryResetFeatures(),
	_enabledSamplerYcbcrConversionFeatures(),
	_enabledScalarLayoutFeatures(),
	_enabledTexelBuffAlignFeatures(),
	_enabledVtxAttrDivFeatures(),
	_enabledPortabilityFeatures(),
	_enabledExtensions(this)
{

	initPerformanceTracking();
	initPhysicalDevice(physicalDevice, pCreateInfo);
	enableFeatures(pCreateInfo);
	enableExtensions(pCreateInfo);

    _globalVisibilityResultMTLBuffer = nil;
    _globalVisibilityQueryCount = 0;

	initMTLCompileOptions();	// Before command resource factory

	_commandResourceFactory = new MVKCommandResourceFactory(this);

	initQueues(pCreateInfo);

	if (getInstance()->_autoGPUCaptureScope == MVK_CONFIG_AUTO_GPU_CAPTURE_SCOPE_DEVICE) {
		MTLCaptureManager *captureMgr = [MTLCaptureManager sharedCaptureManager];
		if (!getInstance()->_autoGPUCaptureOutputFile.empty()) {
			if ( ![captureMgr respondsToSelector: @selector(supportsDestination:)] ||
				 ![captureMgr supportsDestination: MTLCaptureDestinationGPUTraceDocument] ) {
				reportError(VK_ERROR_FEATURE_NOT_PRESENT, "Capturing GPU traces to a file requires macOS 10.15 or iOS 13.0. Falling back to Xcode GPU capture.");
				[captureMgr startCaptureWithDevice: getMTLDevice()];
			} else {
				NSError *err = nil;
				NSString *path, *expandedPath;
				MTLCaptureDescriptor *captureDesc = [MTLCaptureDescriptor new];
				captureDesc.captureObject = getMTLDevice();
				captureDesc.destination = MTLCaptureDestinationGPUTraceDocument;
				path = [NSString stringWithUTF8String: getInstance()->_autoGPUCaptureOutputFile.c_str()];
				expandedPath = path.stringByExpandingTildeInPath;
				captureDesc.outputURL = [NSURL fileURLWithPath: expandedPath];
				if (![captureMgr startCaptureWithDescriptor: captureDesc error: &err]) {
					reportError(VK_ERROR_INITIALIZATION_FAILED, "Failed to start GPU capture session to %s (Error code %li): %s", getInstance()->_autoGPUCaptureOutputFile.c_str(), (long)err.code, err.localizedDescription.UTF8String);
					[err release];
				}
				[captureDesc.outputURL release];
				[captureDesc release];
				[expandedPath release];
				[path release];
			}
		} else {
			[captureMgr startCaptureWithDevice: getMTLDevice()];
		}
	}

	MVKLogInfo("Created VkDevice to run on GPU %s with the following %d Vulkan extensions enabled:%s",
			   _pProperties->deviceName,
			   _enabledExtensions.getEnabledCount(),
			   _enabledExtensions.enabledNamesString("\n\t\t", true).c_str());
}

void MVKDevice::initPerformanceTracking() {
#	ifndef MVK_CONFIG_PERFORMANCE_LOGGING_INLINE
#   	define MVK_CONFIG_PERFORMANCE_LOGGING_INLINE    0
#	endif
	MVK_SET_FROM_ENV_OR_BUILD_BOOL(_logActivityPerformanceInline, MVK_CONFIG_PERFORMANCE_LOGGING_INLINE);

	MVKPerformanceTracker initPerf;
    initPerf.count = 0;
    initPerf.averageDuration = 0.0;
    initPerf.minimumDuration = 0.0;
    initPerf.maximumDuration = 0.0;

	_performanceStatistics.shaderCompilation.hashShaderCode = initPerf;
    _performanceStatistics.shaderCompilation.spirvToMSL = initPerf;
    _performanceStatistics.shaderCompilation.mslCompile = initPerf;
    _performanceStatistics.shaderCompilation.mslLoad = initPerf;
	_performanceStatistics.shaderCompilation.shaderLibraryFromCache = initPerf;
    _performanceStatistics.shaderCompilation.functionRetrieval = initPerf;
    _performanceStatistics.shaderCompilation.functionSpecialization = initPerf;
    _performanceStatistics.shaderCompilation.pipelineCompile = initPerf;
	_performanceStatistics.pipelineCache.sizePipelineCache = initPerf;
	_performanceStatistics.pipelineCache.writePipelineCache = initPerf;
	_performanceStatistics.pipelineCache.readPipelineCache = initPerf;
	_performanceStatistics.queue.mtlQueueAccess = initPerf;
	_performanceStatistics.queue.mtlCommandBufferCompletion = initPerf;
	_performanceStatistics.queue.nextCAMetalDrawable = initPerf;
	_performanceStatistics.queue.frameInterval = initPerf;
}

void MVKDevice::initPhysicalDevice(MVKPhysicalDevice* physicalDevice, const VkDeviceCreateInfo* pCreateInfo) {

	const VkDeviceGroupDeviceCreateInfo* pGroupCreateInfo = nullptr;
	for (const auto* next = (const VkBaseInStructure*)pCreateInfo->pNext; next; next = next->pNext) {
		switch (next->sType) {
		case VK_STRUCTURE_TYPE_DEVICE_GROUP_DEVICE_CREATE_INFO:
			pGroupCreateInfo = (const VkDeviceGroupDeviceCreateInfo*)next;
			break;
		default:
			break;
		}
	}

	// If I was given physical devices for a grouped device, use them.
	// At this time, we only support device groups consisting of a single member,
	// so this is sufficient for now.
	if (pGroupCreateInfo && pGroupCreateInfo->physicalDeviceCount)
		_physicalDevice = MVKPhysicalDevice::getMVKPhysicalDevice(pGroupCreateInfo->pPhysicalDevices[0]);
	else
		_physicalDevice = physicalDevice;

	_pMVKConfig = _physicalDevice->_mvkInstance->getMoltenVKConfiguration();
	_pMetalFeatures = _physicalDevice->getMetalFeatures();
	_pProperties = &_physicalDevice->_properties;
	_pMemoryProperties = &_physicalDevice->_memoryProperties;


	// Indicates whether semaphores should use a MTLFence if available.
	// Set by the MVK_ALLOW_METAL_FENCES environment variable if MTLFences are available.
	// This should be a temporary fix after some repair to semaphore handling.
	_useMTLFenceForSemaphores = false;
	if (_pMetalFeatures->fences) {
		MVK_SET_FROM_ENV_OR_BUILD_BOOL(_useMTLFenceForSemaphores, MVK_ALLOW_METAL_FENCES);
	}

	// Indicates whether semaphores should use a MTLEvent if available.
	// Set by the MVK_ALLOW_METAL_EVENTS environment variable if MTLEvents are available.
	// This should be a temporary fix after some repair to semaphore handling.
	_useMTLEventForSemaphores = false;
	if (_pMetalFeatures->events) {
		MVK_SET_FROM_ENV_OR_BUILD_BOOL(_useMTLEventForSemaphores, MVK_ALLOW_METAL_EVENTS);
	}
	MVKLogInfo("Using %s for Vulkan semaphores.", _useMTLFenceForSemaphores ? "MTLFence" : (_useMTLEventForSemaphores ? "MTLEvent" : "emulation"));

#	ifndef MVK_CONFIG_USE_COMMAND_POOLING
#   	define MVK_CONFIG_USE_COMMAND_POOLING    1
#	endif
	MVK_SET_FROM_ENV_OR_BUILD_BOOL(_useCommandPooling, MVK_CONFIG_USE_COMMAND_POOLING);

#if MVK_MACOS
	// If we have selected a high-power GPU and want to force the window system
	// to use it, force the window system to use a high-power GPU by calling the
	// MTLCreateSystemDefaultDevice function, and if that GPU is the same as the
	// selected GPU, update the MTLDevice instance used by the MVKPhysicalDevice.
	id<MTLDevice> mtlDevice = _physicalDevice->getMTLDevice();
	if (_pMVKConfig->switchSystemGPU && !(mtlDevice.isLowPower || mtlDevice.isHeadless) ) {
		id<MTLDevice> sysMTLDevice = MTLCreateSystemDefaultDevice();
		if (mvkGetRegistryID(sysMTLDevice) == mvkGetRegistryID(mtlDevice)) {
			_physicalDevice->replaceMTLDevice(sysMTLDevice);
		}
	}
#endif
}

void MVKDevice::enableFeatures(const VkDeviceCreateInfo* pCreateInfo) {

	// Start with all features disabled
	mvkClear(&_enabledFeatures);
	mvkClear(&_enabledStorage16Features);
	mvkClear(&_enabledStorage8Features);
	mvkClear(&_enabledF16I8Features);
	mvkClear(&_enabledUBOLayoutFeatures);
	mvkClear(&_enabledVarPtrFeatures);
	mvkClear(&_enabledInterlockFeatures);
	mvkClear(&_enabledHostQryResetFeatures);
	mvkClear(&_enabledSamplerYcbcrConversionFeatures);
	mvkClear(&_enabledScalarLayoutFeatures);
	mvkClear(&_enabledTexelBuffAlignFeatures);
	mvkClear(&_enabledVtxAttrDivFeatures);
	mvkClear(&_enabledPortabilityFeatures);

	// Fetch the available physical device features.
	VkPhysicalDevicePortabilitySubsetFeaturesEXTX pdPortabilityFeatures;
	pdPortabilityFeatures.sType = VK_STRUCTURE_TYPE_PHYSICAL_DEVICE_PORTABILITY_SUBSET_FEATURES_EXTX;
	pdPortabilityFeatures.pNext = NULL;

	VkPhysicalDeviceVertexAttributeDivisorFeaturesEXT pdVtxAttrDivFeatures;
	pdVtxAttrDivFeatures.sType = VK_STRUCTURE_TYPE_PHYSICAL_DEVICE_VERTEX_ATTRIBUTE_DIVISOR_FEATURES_EXT;
	pdVtxAttrDivFeatures.pNext = &pdPortabilityFeatures;

	VkPhysicalDeviceTexelBufferAlignmentFeaturesEXT pdTexelBuffAlignFeatures;
	pdTexelBuffAlignFeatures.sType = VK_STRUCTURE_TYPE_PHYSICAL_DEVICE_TEXEL_BUFFER_ALIGNMENT_FEATURES_EXT;
	pdTexelBuffAlignFeatures.pNext = &pdVtxAttrDivFeatures;

	VkPhysicalDeviceScalarBlockLayoutFeaturesEXT pdScalarLayoutFeatures;
	pdScalarLayoutFeatures.sType = VK_STRUCTURE_TYPE_PHYSICAL_DEVICE_SCALAR_BLOCK_LAYOUT_FEATURES_EXT;
	pdScalarLayoutFeatures.pNext = &pdTexelBuffAlignFeatures;

	VkPhysicalDeviceSamplerYcbcrConversionFeatures pdSamplerYcbcrConversionFeatures;
	pdScalarLayoutFeatures.sType = VK_STRUCTURE_TYPE_PHYSICAL_DEVICE_SAMPLER_YCBCR_CONVERSION_FEATURES;
	pdScalarLayoutFeatures.pNext = &pdScalarLayoutFeatures;

	VkPhysicalDeviceHostQueryResetFeaturesEXT pdHostQryResetFeatures;
	pdHostQryResetFeatures.sType = VK_STRUCTURE_TYPE_PHYSICAL_DEVICE_HOST_QUERY_RESET_FEATURES_EXT;
	pdHostQryResetFeatures.pNext = &pdSamplerYcbcrConversionFeatures;

	VkPhysicalDeviceFragmentShaderInterlockFeaturesEXT pdInterlockFeatures;
	pdInterlockFeatures.sType = VK_STRUCTURE_TYPE_PHYSICAL_DEVICE_FRAGMENT_SHADER_INTERLOCK_FEATURES_EXT;
	pdInterlockFeatures.pNext = &pdHostQryResetFeatures;

	VkPhysicalDeviceVariablePointerFeatures pdVarPtrFeatures;
	pdVarPtrFeatures.sType = VK_STRUCTURE_TYPE_PHYSICAL_DEVICE_VARIABLE_POINTER_FEATURES;
	pdVarPtrFeatures.pNext = &pdInterlockFeatures;

	VkPhysicalDeviceUniformBufferStandardLayoutFeaturesKHR pdUBOLayoutFeatures;
	pdUBOLayoutFeatures.sType = VK_STRUCTURE_TYPE_PHYSICAL_DEVICE_UNIFORM_BUFFER_STANDARD_LAYOUT_FEATURES_KHR;
	pdUBOLayoutFeatures.pNext = &pdVarPtrFeatures;

	VkPhysicalDeviceFloat16Int8FeaturesKHR pdF16I8Features;
	pdF16I8Features.sType = VK_STRUCTURE_TYPE_PHYSICAL_DEVICE_FLOAT16_INT8_FEATURES_KHR;
	pdF16I8Features.pNext = &pdUBOLayoutFeatures;

	VkPhysicalDevice8BitStorageFeaturesKHR pdStorage8Features;
	pdStorage8Features.sType = VK_STRUCTURE_TYPE_PHYSICAL_DEVICE_8BIT_STORAGE_FEATURES_KHR;
	pdStorage8Features.pNext = &pdF16I8Features;

	VkPhysicalDevice16BitStorageFeatures pdStorage16Features;
	pdStorage16Features.sType = VK_STRUCTURE_TYPE_PHYSICAL_DEVICE_16BIT_STORAGE_FEATURES;
	pdStorage16Features.pNext = &pdStorage8Features;

	VkPhysicalDeviceFeatures2 pdFeats2;
	pdFeats2.sType = VK_STRUCTURE_TYPE_PHYSICAL_DEVICE_FEATURES_2;
	pdFeats2.pNext = &pdStorage16Features;

	_physicalDevice->getFeatures(&pdFeats2);

	//Enable device features based on requested and available features
	if (pCreateInfo->pEnabledFeatures) {
		enableFeatures(&_enabledFeatures.robustBufferAccess,
					   &pCreateInfo->pEnabledFeatures->robustBufferAccess,
					   &pdFeats2.features.robustBufferAccess, 55);
	}

	for (const auto* next = (VkBaseInStructure*)pCreateInfo->pNext; next; next = next->pNext) {
		switch ((uint32_t)next->sType) {
			case VK_STRUCTURE_TYPE_PHYSICAL_DEVICE_FEATURES_2: {
				auto* requestedFeatures = (VkPhysicalDeviceFeatures2*)next;
				enableFeatures(&_enabledFeatures.robustBufferAccess,
							   &requestedFeatures->features.robustBufferAccess,
							   &pdFeats2.features.robustBufferAccess, 55);
				break;
			}
			case VK_STRUCTURE_TYPE_PHYSICAL_DEVICE_16BIT_STORAGE_FEATURES: {
				auto* requestedFeatures = (VkPhysicalDevice16BitStorageFeatures*)next;
				enableFeatures(&_enabledStorage16Features.storageBuffer16BitAccess,
							   &requestedFeatures->storageBuffer16BitAccess,
							   &pdStorage16Features.storageBuffer16BitAccess, 4);
				break;
			}
			case VK_STRUCTURE_TYPE_PHYSICAL_DEVICE_8BIT_STORAGE_FEATURES_KHR: {
				auto* requestedFeatures = (VkPhysicalDevice8BitStorageFeaturesKHR*)next;
				enableFeatures(&_enabledStorage8Features.storageBuffer8BitAccess,
							   &requestedFeatures->storageBuffer8BitAccess,
							   &pdStorage8Features.storageBuffer8BitAccess, 3);
				break;
			}
			case VK_STRUCTURE_TYPE_PHYSICAL_DEVICE_FLOAT16_INT8_FEATURES_KHR: {
				auto* requestedFeatures = (VkPhysicalDeviceFloat16Int8FeaturesKHR*)next;
				enableFeatures(&_enabledF16I8Features.shaderFloat16,
							   &requestedFeatures->shaderFloat16,
							   &pdF16I8Features.shaderFloat16, 2);
				break;
			}
			case VK_STRUCTURE_TYPE_PHYSICAL_DEVICE_UNIFORM_BUFFER_STANDARD_LAYOUT_FEATURES_KHR: {
				auto* requestedFeatures = (VkPhysicalDeviceUniformBufferStandardLayoutFeaturesKHR*)next;
				enableFeatures(&_enabledUBOLayoutFeatures.uniformBufferStandardLayout,
							   &requestedFeatures->uniformBufferStandardLayout,
							   &pdUBOLayoutFeatures.uniformBufferStandardLayout, 1);
				break;
			}
			case VK_STRUCTURE_TYPE_PHYSICAL_DEVICE_VARIABLE_POINTER_FEATURES: {
				auto* requestedFeatures = (VkPhysicalDeviceVariablePointerFeatures*)next;
				enableFeatures(&_enabledVarPtrFeatures.variablePointersStorageBuffer,
							   &requestedFeatures->variablePointersStorageBuffer,
							   &pdVarPtrFeatures.variablePointersStorageBuffer, 2);
				break;
			}
			case VK_STRUCTURE_TYPE_PHYSICAL_DEVICE_FRAGMENT_SHADER_INTERLOCK_FEATURES_EXT: {
				auto* requestedFeatures = (VkPhysicalDeviceFragmentShaderInterlockFeaturesEXT*)next;
				enableFeatures(&_enabledInterlockFeatures.fragmentShaderSampleInterlock,
							   &requestedFeatures->fragmentShaderSampleInterlock,
							   &pdInterlockFeatures.fragmentShaderSampleInterlock, 3);
				break;
			}
			case VK_STRUCTURE_TYPE_PHYSICAL_DEVICE_HOST_QUERY_RESET_FEATURES_EXT: {
				auto* requestedFeatures = (VkPhysicalDeviceHostQueryResetFeaturesEXT*)next;
				enableFeatures(&_enabledHostQryResetFeatures.hostQueryReset,
							   &requestedFeatures->hostQueryReset,
							   &pdHostQryResetFeatures.hostQueryReset, 1);
				break;
			}
			case VK_STRUCTURE_TYPE_PHYSICAL_DEVICE_SAMPLER_YCBCR_CONVERSION_FEATURES: {
				auto* requestedFeatures = (VkPhysicalDeviceSamplerYcbcrConversionFeatures*)next;
				enableFeatures(&_enabledSamplerYcbcrConversionFeatures.samplerYcbcrConversion,
							   &requestedFeatures->samplerYcbcrConversion,
							   &pdSamplerYcbcrConversionFeatures.samplerYcbcrConversion, 1);
				break;
			}
			case VK_STRUCTURE_TYPE_PHYSICAL_DEVICE_SCALAR_BLOCK_LAYOUT_FEATURES_EXT: {
				auto* requestedFeatures = (VkPhysicalDeviceScalarBlockLayoutFeaturesEXT*)next;
				enableFeatures(&_enabledScalarLayoutFeatures.scalarBlockLayout,
							   &requestedFeatures->scalarBlockLayout,
							   &pdScalarLayoutFeatures.scalarBlockLayout, 1);
				break;
			}
			case VK_STRUCTURE_TYPE_PHYSICAL_DEVICE_TEXEL_BUFFER_ALIGNMENT_FEATURES_EXT: {
				auto* requestedFeatures = (VkPhysicalDeviceTexelBufferAlignmentFeaturesEXT*)next;
				enableFeatures(&_enabledTexelBuffAlignFeatures.texelBufferAlignment,
							   &requestedFeatures->texelBufferAlignment,
							   &pdTexelBuffAlignFeatures.texelBufferAlignment, 1);
				break;
			}
			case VK_STRUCTURE_TYPE_PHYSICAL_DEVICE_VERTEX_ATTRIBUTE_DIVISOR_FEATURES_EXT: {
				auto* requestedFeatures = (VkPhysicalDeviceVertexAttributeDivisorFeaturesEXT*)next;
				enableFeatures(&_enabledVtxAttrDivFeatures.vertexAttributeInstanceRateDivisor,
							   &requestedFeatures->vertexAttributeInstanceRateDivisor,
							   &pdVtxAttrDivFeatures.vertexAttributeInstanceRateDivisor, 2);
				break;
			}
			case VK_STRUCTURE_TYPE_PHYSICAL_DEVICE_PORTABILITY_SUBSET_FEATURES_EXTX: {
				auto* requestedFeatures = (VkPhysicalDevicePortabilitySubsetFeaturesEXTX*)next;
				enableFeatures(&_enabledPortabilityFeatures.triangleFans,
							   &requestedFeatures->triangleFans,
							   &pdPortabilityFeatures.triangleFans, 5);
				break;
			}
			default:
				break;
		}
	}
}

void MVKDevice::enableFeatures(const VkBool32* pEnable, const VkBool32* pRequested, const VkBool32* pAvailable, uint32_t count) {
	for (uint32_t i = 0; i < count; i++) {
		((VkBool32*)pEnable)[i] = pRequested[i] && pAvailable[i];
		if (pRequested[i] && !pAvailable[i]) {
			setConfigurationResult(reportError(VK_ERROR_FEATURE_NOT_PRESENT, "vkCreateDevice(): Requested feature is not available on this device."));
		}
	}
}

void MVKDevice::enableExtensions(const VkDeviceCreateInfo* pCreateInfo) {
	MVKExtensionList* pWritableExtns = (MVKExtensionList*)&_enabledExtensions;
	setConfigurationResult(pWritableExtns->enable(pCreateInfo->enabledExtensionCount,
												  pCreateInfo->ppEnabledExtensionNames,
												  &_physicalDevice->_supportedExtensions));
}

// Create the command queues
void MVKDevice::initQueues(const VkDeviceCreateInfo* pCreateInfo) {
	auto qFams = _physicalDevice->getQueueFamilies();
	uint32_t qrCnt = pCreateInfo->queueCreateInfoCount;
	for (uint32_t qrIdx = 0; qrIdx < qrCnt; qrIdx++) {
		const VkDeviceQueueCreateInfo* pQFInfo = &pCreateInfo->pQueueCreateInfos[qrIdx];
		uint32_t qfIdx = pQFInfo->queueFamilyIndex;
		MVKQueueFamily* qFam = qFams[qfIdx];
		VkQueueFamilyProperties qfProps;
		qFam->getProperties(&qfProps);

		// Ensure an entry for this queue family exists
		uint32_t qfCntMin = qfIdx + 1;
		if (_queuesByQueueFamilyIndex.size() < qfCntMin) {
			_queuesByQueueFamilyIndex.resize(qfCntMin);
		}
		auto& queues = _queuesByQueueFamilyIndex[qfIdx];
		uint32_t qCnt = min(pQFInfo->queueCount, qfProps.queueCount);
		for (uint32_t qIdx = 0; qIdx < qCnt; qIdx++) {
			queues.push_back(new MVKQueue(this, qFam, qIdx, pQFInfo->pQueuePriorities[qIdx]));
		}
	}
}

void MVKDevice::initMTLCompileOptions() {
	_mtlCompileOptions = [MTLCompileOptions new];	// retained
	_mtlCompileOptions.languageVersion = _pMetalFeatures->mslVersionEnum;
}

MVKDevice::~MVKDevice() {
	for (auto& queues : _queuesByQueueFamilyIndex) {
		mvkDestroyContainerContents(queues);
	}
	_commandResourceFactory->destroy();

	[_mtlCompileOptions release];
    [_globalVisibilityResultMTLBuffer release];

	if (getInstance()->_autoGPUCaptureScope == MVK_CONFIG_AUTO_GPU_CAPTURE_SCOPE_DEVICE) {
		[[MTLCaptureManager sharedCaptureManager] stopCapture];
	}
}


#pragma mark -
#pragma mark Support functions

uint64_t mvkGetRegistryID(id<MTLDevice> mtlDevice) {
	return [mtlDevice respondsToSelector: @selector(registryID)] ? mtlDevice.registryID : 0;
}<|MERGE_RESOLUTION|>--- conflicted
+++ resolved
@@ -2252,17 +2252,12 @@
 
 void MVKDevice::destroyImage(MVKImage* mvkImg,
 							 const VkAllocationCallbacks* pAllocator) {
-<<<<<<< HEAD
-    for (auto& memoryBinding : mvkImg->_memoryBindings) {
-        removeResource(memoryBinding.get());
-    }
-	mvkImg->destroy();
-=======
 	if (mvkImg) {
-		removeResource(mvkImg);
+		for (auto& memoryBinding : mvkImg->_memoryBindings) {
+            removeResource(memoryBinding.get());
+        }
 		mvkImg->destroy();
 	}
->>>>>>> b0f1bacd
 }
 
 MVKImageView* MVKDevice::createImageView(const VkImageViewCreateInfo* pCreateInfo,
@@ -2298,17 +2293,12 @@
 
 void MVKDevice::destroyPresentableSwapchainImage(MVKPresentableSwapchainImage* mvkImg,
 												 const VkAllocationCallbacks* pAllocator) {
-<<<<<<< HEAD
-    for (auto& memoryBinding : mvkImg->_memoryBindings) {
-        removeResource(memoryBinding.get());
-    }
-	mvkImg->destroy();
-=======
 	if (mvkImg) {
-		removeResource(mvkImg);
+		for (auto& memoryBinding : mvkImg->_memoryBindings) {
+            removeResource(memoryBinding.get());
+        }
 		mvkImg->destroy();
 	}
->>>>>>> b0f1bacd
 }
 
 MVKFence* MVKDevice::createFence(const VkFenceCreateInfo* pCreateInfo,
