--- conflicted
+++ resolved
@@ -133,13 +133,8 @@
                     auto* portabilityFeatures = (VkPhysicalDevicePortabilitySubsetFeaturesEXTX*)next;
                     portabilityFeatures->triangleFans = false;
                     portabilityFeatures->separateStencilMaskRef = true;
-<<<<<<< HEAD
-                    portabilityFeatures->events = false;
+					portabilityFeatures->events = true;
                     portabilityFeatures->standardImageViews = _mvkInstance->getMoltenVKConfiguration()->fullImageViewSwizzle || _metalFeatures.nativeTextureSwizzle;
-=======
-                    portabilityFeatures->events = true;
-                    portabilityFeatures->standardImageViews = _mvkInstance->getMoltenVKConfiguration()->fullImageViewSwizzle;
->>>>>>> 0934e321
                     portabilityFeatures->samplerMipLodBias = false;
                     break;
                 }
@@ -1955,10 +1950,10 @@
 	if (getSupportsGPUFamily(MTLGPUFamilyCommon2)) { logMsg += "\n\t\tGPU Family Common 2"; }
 	if (getSupportsGPUFamily(MTLGPUFamilyCommon1)) { logMsg += "\n\t\tGPU Family Common 1"; }
 
+#if MVK_IOS
 	if (getSupportsGPUFamily(MTLGPUFamilyiOSMac2)) { logMsg += "\n\t\tGPU Family iOS-Mac 2"; }
 	if (getSupportsGPUFamily(MTLGPUFamilyiOSMac1)) { logMsg += "\n\t\tGPU Family iOS-Mac 1"; }
 
-#if MVK_IOS
 	if ( [_mtlDevice supportsFeatureSet: MTLFeatureSet_iOS_GPUFamily5_v1] ) { logMsg += "\n\t\tiOS GPU Family 5 v1"; }
 
 	if ( [_mtlDevice supportsFeatureSet: MTLFeatureSet_iOS_GPUFamily4_v2] ) { logMsg += "\n\t\tiOS GPU Family 4 v2"; }
@@ -1983,6 +1978,9 @@
 #endif
 
 #if MVK_MACOS
+	if (getSupportsGPUFamily(MTLGPUFamilyMacCatalyst2)) { logMsg += "\n\t\tGPU Family Mac Catalyst 2"; }
+	if (getSupportsGPUFamily(MTLGPUFamilyMacCatalyst1)) { logMsg += "\n\t\tGPU Family Mac Catalyst 1"; }
+
 	if ( [_mtlDevice supportsFeatureSet: MTLFeatureSet_macOS_GPUFamily2_v1] ) { logMsg += "\n\t\tmacOS GPU Family 2 v1"; }
 
 	if ( [_mtlDevice supportsFeatureSet: MTLFeatureSet_macOS_GPUFamily1_v4] ) { logMsg += "\n\t\tmacOS GPU Family 1 v4"; }
