/*
 * MVKResource.mm
 *
 * Copyright (c) 2015-2020 The Brenwill Workshop Ltd. (http://www.brenwill.com)
 *
 * Licensed under the Apache License, Version 2.0 (the "License");
 * you may not use this file except in compliance with the License.
 * You may obtain a copy of the License at
 * 
 *     http://www.apache.org/licenses/LICENSE-2.0
 * 
 * Unless required by applicable law or agreed to in writing, software
 * distributed under the License is distributed on an "AS IS" BASIS,
 * WITHOUT WARRANTIES OR CONDITIONS OF ANY KIND, either express or implied.
 * See the License for the specific language governing permissions and
 * limitations under the License.
 */

#include "MVKResource.h"
#include "MVKCommandBuffer.h"
#include "MVKEnvironment.h"


#pragma mark MVKResource

VkResult MVKResource::bindDeviceMemory(MVKDeviceMemory* mvkMem, VkDeviceSize memOffset) {
	// Don't do anything with a non-zero offset into a dedicated allocation.
	if (mvkMem && mvkMem->isDedicatedAllocation() && memOffset) {
		_deviceMemory = nullptr;
		return VK_SUCCESS;
	}
	_deviceMemory = mvkMem;
	_deviceMemoryOffset = memOffset;
	return VK_SUCCESS;
}
<<<<<<< HEAD

// Returns whether the specified global memory barrier requires a sync between this
// texture and host memory for the purpose of the host reading texture memory.
bool MVKResource::needsHostReadSync(VkPipelineStageFlags srcStageMask,
									VkPipelineStageFlags dstStageMask,
									VkMemoryBarrier* pMemoryBarrier) {
#if MVK_IOS_OR_TVOS
	return false;
#endif
#if MVK_MACOS
	return (mvkIsAnyFlagEnabled(dstStageMask, (VK_PIPELINE_STAGE_HOST_BIT)) &&
			mvkIsAnyFlagEnabled(pMemoryBarrier->dstAccessMask, (VK_ACCESS_HOST_READ_BIT)) &&
			isMemoryHostAccessible() && !isMemoryHostCoherent());
#endif
}
=======
>>>>>>> ae5282f3
<|MERGE_RESOLUTION|>--- conflicted
+++ resolved
@@ -33,21 +33,3 @@
 	_deviceMemoryOffset = memOffset;
 	return VK_SUCCESS;
 }
-<<<<<<< HEAD
-
-// Returns whether the specified global memory barrier requires a sync between this
-// texture and host memory for the purpose of the host reading texture memory.
-bool MVKResource::needsHostReadSync(VkPipelineStageFlags srcStageMask,
-									VkPipelineStageFlags dstStageMask,
-									VkMemoryBarrier* pMemoryBarrier) {
-#if MVK_IOS_OR_TVOS
-	return false;
-#endif
-#if MVK_MACOS
-	return (mvkIsAnyFlagEnabled(dstStageMask, (VK_PIPELINE_STAGE_HOST_BIT)) &&
-			mvkIsAnyFlagEnabled(pMemoryBarrier->dstAccessMask, (VK_ACCESS_HOST_READ_BIT)) &&
-			isMemoryHostAccessible() && !isMemoryHostCoherent());
-#endif
-}
-=======
->>>>>>> ae5282f3
