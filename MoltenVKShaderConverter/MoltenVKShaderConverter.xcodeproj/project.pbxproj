--- conflicted
+++ resolved
@@ -512,11 +512,7 @@
 		A9F55D25198BE6A7004EC31B /* Project object */ = {
 			isa = PBXProject;
 			attributes = {
-<<<<<<< HEAD
-				LastUpgradeCheck = 1200;
-=======
 				LastUpgradeCheck = 1170;
->>>>>>> d1353632
 				ORGANIZATIONNAME = "The Brenwill Workshop Ltd.";
 				TargetAttributes = {
 					A9092A8C1A81717B00051823 = {
