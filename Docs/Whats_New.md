<a class="site-logo" href="https://github.com/KhronosGroup/MoltenVK" title="MoltenVK">
	<img src="images/MoltenVK-Logo-Banner.png" alt="MoltenVK" style="width:256px;height:auto">
</a>



#What's New in MoltenVK

Copyright (c) 2015-2021 [The Brenwill Workshop Ltd.](http://www.brenwill.com)

[comment]: # "This document is written in Markdown (http://en.wikipedia.org/wiki/Markdown) format."
[comment]: # "For best results, use a Markdown reader."



MoltenVK 1.1.4
--------------

Released TBD

- Make `vkGetPastPresentationTimingGOOGLE()` queuing behavior compliant with Vulkan spec.
- Expose `vkGetIOSurfaceMVK()` and `vkUseIOSurfaceMVK()` without requiring _Objective-C_.
- Support _Xcode 12.5_ build settings, build warnings, and SDK change to availability of
  `[MTLDevice supportsBCTextureCompression]` on _Mac Catalyst_.
- Improve cache hits when matching `SPIRVToMSLConversionConfiguration` structs to each other 
  to find a cached shader, by only considering resources from the current shader stage.
- Rename `kMVKShaderStageMax` to `kMVKShaderStageCount`.
<<<<<<< HEAD
- Protect against crash when retrieving `MTLTexture` when `VkImage` has no `VkDeviceMemory` bound.
=======
- Fix crash when requesting `MTLCommandBuffer` logs in runtime debug mode on older OS versions.
>>>>>>> d1983eba
- Fix internal reference from `SPIRV_CROSS_NAMESPACE_OVERRIDE` to `SPIRV_CROSS_NAMESPACE`.



MoltenVK 1.1.3
--------------

Released 2021/04/27

- Add beta support for using Metal argument buffers for shader resources on _macOS_, by setting 
  `MVK_CONFIG_USE_METAL_ARGUMENT_BUFFERS` environment variable (disabled by default). This dramatically
  expands the number of resources that can be submitted to a pipeline stage, per the Vulkan
  `VK_EXT_descriptor_indexing` extension. **Currently available on _macOS 11.0 (Big Sur)_ or later, 
  and on earlier _macOS_ versions on _Intel_ GPU's**.
- Add support for `HDR10` colorspace via `VK_COLOR_SPACE_HDR10_HLG_EXT` and `VK_COLOR_SPACE_HDR10_ST2084_EXT`.
- Always explicitly set `CAMetalLayer` colorspace property based on _Vulkan_ parameters, 
  and don't rely on _Metal_ default values.
- Add `MVKConfiguration::resumeLostDevice` and `MVK_CONFIG_RESUME_LOST_DEVICE` env var,
  to allow `VkDevice` to resume after non-fatal `VK_ERROR_DEVICE_LOST` error.
- `MVKDescriptorPool` pools its descriptor sets.
- Enable `MVKConfiguration::preallocateDescriptors` and `MVK_CONFIG_PREALLOCATE_DESCRIPTORS` 
  environment variable by default to preallocate descriptors when a `VkDescriptorPool` is created.
- Avoid use of _Metal_ renderpass load and store actions on memoryless attachments.
- Fix memory leak on swapchain destruction.
- Fix `MVKPhysicalDevice::getSurfaceFormats()` returning `VK_FORMAT_UNDEFINED`.
- Fix memory leak where swapchains and images were not destroyed due to a retention loop.
- Fix advertising single-texel alignment capability for texel buffers.
- Fix time and space inefficiencies caused by missed shader cache lookup hits in `MVKShaderLibraryCache`.
- Log enhanced command buffer errors in debug mode.
- Ensure queue submission message logging occurs before submission object is destroyed.
- Remove project qualifiers from references to `SPIRV-Cross` header files.
- Only perform automatic GPU capture on queue identified by `MVKConfiguration::defaultGPUCaptureScopeQueueIndex` 
  and `defaultGPUCaptureScopeQueueFamilyIndex`.
- Introduce `MVKConfigLogLevelBits`, `MVKConfigAutoGPUCaptureScopeBits`, and `MVKConfigTraceVulkanCallsBits` 
  enums to specify config API  values in a Vulkan-friendly manner, while automatically documenting the same values for env vars.
- Add `MVKConfiguration::apiVersionToAdvertise` and `MVK_CONFIG_API_VERSION_TO_ADVERTISE` 
  env var to configure **MoltenVK** to advertise a particular _Vulkan_ version.
- Add `MVKConfiguration::advertiseExtensions` and `MVK_CONFIG_ADVERTISE_EXTENSIONS` 
  env var to configure **MoltenVK** to force advertising support for no, or minimally few, _Vulkan_  extensions.
- Remove the `Hologram` and `API-Samples` demo apps, and remove 
  `LunarG/VulkanSamples` as a dependency library.
- Add `NDEBUG` macro to all Release builds to remove `assert()` calls.
- Update `VK_MVK_MOLTENVK_SPEC_VERSION` to `31`.
- Update dependency libraries to match _Vulkan SDK 1.2.176_.
- Update to latest SPIRV-Cross version:
	- MSL: Support long `ulong` types in buffers in 2.3+.
	- MSL: Support padding Metal argument buffer entries based on argument index.
	- Add interfaces to aid with LTO-style optimization
	- Handle edge cases in `OpCopyMemory`.




MoltenVK 1.1.2
--------------

Released 2021/02/22

- Advertise support for `shaderInt64` feature.
- Support fast math on MSL compiler via `MVKConfiguration::fastMathEnabled` configuration 
  setting and `MVK_CONFIG_FAST_MATH_ENABLED` environment variable (enabled by default).
- Support compiling MSL with position invariance if indicated in SPIRV shader.
- `vkGetMoltenVKConfigurationMVK()` and `vkSetMoltenVKConfigurationMVK()` functions
  can now be used with a `VkInstance` from another Vulkan layer, or with a `VK_NULL_HANDLE VkInstance`.
- `MVKConfiguration` extended to cover all MoltenVK environment variables.
- Report accurate value of 8 for `VkPhysicalDeviceLimits::maxBoundDescriptorSets`.
- Advertise macOS M1 GPU as `VK_PHYSICAL_DEVICE_TYPE_INTEGRATED_GPU`.
- For Vulkan semaphores, prefer using `MTLFence` over `MTLEvent`.
- Support `immmutableSamplers` with sampler arrays.
- Query pools write to dedicated temporary internal buffer to span multiple render passes 
  and support larger query counts.
- Fixes for race conditions in CTS multithread tests, guarding `MTLDevice` on cross-thread syncing.
- Set Metal buffer alignment to 256 on non-Apple Silicon iOS/tvOS simulators.
- `MVKMTLBufferAllocation`: Support device-local temp buffers for tessellation, 
  indirect multiview, or occlusion queries buffer usage.
- `MVKPixelFormats`: Enable `RenderTarget` usage for linear textures on Apple GPUs.
- `MVKRenderPass`: Use a non-trivial granularity for TBDR GPUs.
- Don't use barriers in render passes on Apple GPUs.
- `MVKGraphicsPipeline`: Fix color write mask with `RGB9E5` RTs.
- `MVKImagePlane`: When sync'ing, create the texture if it doesn't exist.
- `MVKRenderPass`: Don't use `Load/Store` actions for memoryless.
- `MVKRenderPass`: Only use `MTLStorageModeMemoryless` where available.
- `MVKDeviceMemory`: Don't consider Memoryless host-accessible on *macOS/tvOS*.
- `MVKCmdResolveImage` fix incorrectly changing first resolve layer's src/dst base layer.
- `MVKPhysicalDevice`: Require Mac family 2 for render without attachments.
- `MVKPhysicalDevice`: Disable SIMD-group permutation for Mac family 1.
- `MVKPhysicalDevice`: Clamp maximum buffer range to 4 GiB - 1.
- `MVKMTLBufferAllocation`: Mark temp buffers as volatile.
- `SPIRVReflection`: Multiple entry point support for `getShaderOutputs()`.
- Remove obsolete `MVKVector`, which was long ago replaced with `MVKSmallVector`.
- Remove official support for submitting shaders directly containing MSL source code or compiled MSL code.
  MSL shaders may still be directly submitted, and may work, but it is not officially supported at this time.
  Future versions of **MoltenVK** may support direct MSL submission again.
- Remove `ONLY_ACTIVE_ARCH` from Debug builds. **MoltenVK _Debug_** builds now build for all platform architectures.
- Add ability to automatically capture first GPU frame by setting `MVKConfiguration::autoGPUCaptureScope`
  (or environment variable `MVK_CONFIG_AUTO_GPU_CAPTURE_SCOPE`) to `2`.
- Support _GitHub Actions_ for CI builds on pull requests.
- Support pre-built binary artifacts from _GitHub Actions_ CI builds.
- `Makefile` and `fetchDependencies` support `xcpretty`, if available.
- Remove support for _Travis-CI_.
- Update `VK_MVK_MOLTENVK_SPEC_VERSION` to `30`.
- Update copyright notices to year 2021.
- Update Xcode build settings check to _Xcode 12.4_.
- Support legacy building on _Xcode 11.7_.
- Update dependency libraries to match *Vulkan SDK 1.2.170*.
- Update to latest SPIRV-Cross version:
	- MSL: Gracefully assign automatic input locations to builtin attributes.
	- MSL: Refactor out location consumption count computation.
	- MSL: Always return `[[position]]` when required.
	- MSL: Fix some edge cases in input attachment handling.
	- MSL: Fix various bugs with framebuffer fetch on macOS and argument buffers.
	- MSL: Always use input_attachment_index for framebuffer fetch binding.
	- MSL: Make sure initialized output builtins are considered active.
	- MSL: Always enable Outputs in vertex stages.
	- MSL: Only consider builtin variables and flatten builtin arrays if they are part of IO interface.
	- MSL: Handle load and store to TessLevel array in TESC.
	- MSL: Fixup type when using tessellation levels in TESC functions.
	- MSL: Fix automatic assign of builtin attributes in tessellation.
	- GLSL/MSL: Handle more complicated tessellation Output initializers.
	- MSL: Emit correct initializer for tessellation control points.
	- MSL: Handle initializers for tess levels.
	- MSL: Fix initializer for tess level outputs.
	- MSL: Fix broken reserved identifier handling for entry points.
	- MSL: Handle reserved identifiers for entry point.
	- Fix pathological complexity explosion for certain shaders.
	- Improve handling of complex variable initialization.
	- Expose position invariance.


MoltenVK 1.1.1
--------------

Released 2010/12/09

- Add support for extensions:
	- `VK_KHR_sampler_mirror_clamp_to_edge` (iOS)
	- `VK_KHR_timeline_semaphore`
	- `VK_EXT_descriptor_indexing` (initial release limited to Metal Tier 1: 96/128 textures, 16 samplers)
	- `VK_EXT_post_depth_coverage` (macOS)
	- `VK_EXT_private_data`
	- `VK_EXT_subgroup_size_control`
	- `VK_EXT_texture_compression_astc_hdr`
	- `VK_AMD_shader_image_load_store` (macOS)
	- `VK_IMG_format_pvrtc` (macOS)
- Support the *Mac Catalyst* platform for *iOS* apps on *macOS 11.0+*, 
  under both `x86_64` and `arm64` architectures.
- Re-enable `MTLEvent`-based semaphores and fix several `MVKSync` issues.
- Use `VK_KHR_image_format_list` to disable `MTLTextureUsagePixelFormatView`
  if only swizzles or `sRGB` conversion will be used for image views, improving 
  performance on *iOS* by allowing Metal to use lossless texture compression.
- Handle device loss.
- Fix crash in `vkUpdateDescriptorSets()` when copying inline block descriptors.
- Fix Metal validation error when unused elements in an array of sampler are not populated by descriptors.
- Fix crashes in `vkUseIOSurfaceMVK()` on chroma sampling and double releasing of`MTLTexture`.
- Fix potential drawable present race conditions.
- Fix crash in `vkUpdateDescriptorSets()` when copying inline block descriptors.
- Fix Metal validation error when unused elements in an array of sampler are not populated by descriptors.
- Move *Metal* drawable presentation from `MTLCommandBuffer` to `MTLDrawable`
  to improve performance and reduce blocking.
- Allow binding descriptor set using layout different than it was created with.
- Report `VkPhysicalDeviceLimits::maxPerStageDescriptorStorageImages` as Metal limit of `8`.
- Increase per-stage texture count to `96` for A11 SoC's and above.
- Use variable descriptor count when determining descriptor binding count.
- Support setting sizes of SPIR-V unsized arrays.
- Support `MTLStorageTypeMemoryless` for Apple Silicon on Mac.
- Support Apple GPU pixel formats with Apple Silicon on Mac.
- Allow linear images on Apple GPUs in Blit and Clear commands.
- Apple family 7 GPUs (A14) on iOS support multisample layered rendering, 
  as well as sampler border colors and the mirror clamp to edge sampler address mode.
- Set fill mode, depth bias, viewport, and scissor states before clearing attachments
- Disable culling for the duration of `vkCmdClearAttachments()`
- `MVKDevice` increase minimum OS for shared-storage textures.
- `MVKDevice` set properties for Apple Silicon GPUs on macOS.
- `MVKQueue` only create one `GPUCaptureScope` per queue.
- `MVKSamplerYcbcrConversion` always make sure there is one plane.
- `MVKPhysicalDevice` correct fragment input component limit.
- `MVKPhysicalDevice` set max visibility buffer size to 256 kiB where supported.
- `MVKPhysicalDevice` expose support for interpolation functions.
- `MVKPhysicalDevice` enable 3D compressed textures on *iOS/tvOS*, and forbid ETC2 and EAC 
   3D textures on all platforms. Apple GPUs do not support 3D for those.
- `MVKPhysicalDevice` enable Apple family 7 features on *iOS*.
- `MVKPhysicalDevice` remove need to call `initGPUInfoProperties()` twice.
- `MVKPhysicalDevice` correct max descriptor set resources.
- `MVKPhysicalDevice` reduce maximum point size to 64.
- `MVKPhysicalDevice` enable strictLines for Intel and NVIDIA.
- `MVKPhysicalDevice` enable `shaderResourceMinLod` on *iOS*.
- `MVKPhysicalDevice` set correct subgroup properties.
- `MVKPhysicalDevice` enable texture swizzle on all Apple GPUs.
- `MVKPipelineLayout` only set configuration result if validating.
- `MVKPipeline` fix calculation of atomic image buffer addresses.
- `MVKPipeline` disable rasterization if culling both sides and don't try to add a fragment shader.
- `MVKPipeline` shorten vertex attribute format's length when `stride` < `size`.
- `MVKGraphicsPipeline` handle `minSampleShading`.
- `MVKImage` always use texel buffers for linear images in `MTLHeaps`.
- `MVKImage` make sure plane heap offsets are properly aligned.
- `MVKImage` always set the depth plane when rendering to a 3D image.
- `MVKImage` avoid swizzling storage and/or attachment image views.
- `MVKImage` avoid texel buffer for atomics if view format list
    exists and does not include either `R32_UINT` or `R32_SINT` format.
- `MVKImageView` always ignore transfer usages.
- `MVKBufferView` avoid triggering `bytesPerRow` validation warning.
- `MVKDescriptorSetLayout` speed up lookup of descriptor index and streamline binding access.
- `MVKCmdBlitImage` use layered draws when possible.
- `MVKCmdBlitImage` add 0.5 to layer index before interpolating.
- `MVKCmdBlitImage` support depth/stencil blits with inversion and scaling.
- `MVKSwapchain`  allow images whose size doesn't match the `CAMetalLayer`.
- `MVKPixelFormats` add 0.5 ULP to clear values for normalized formats.
- `MVKCommandEncoder` don't set `renderTargetArrayLength` for mixed 2D/3D renders.
- `MVKExtensions` add missing *tvOS* case for unsupported extensions.
- `MVKDescriptorSetLayout` sort and hold bindings by binding number.
- `MVKDescriptor` simplify subclass implementations.
- `MVKComputePipeline` override max threads per threadgroup.
- `MVKGPUCapture` make sure the `MTLCaptureScope` has only one reference.
- `MoltenShaderConverter` fix *tvOS* build to support *tvOS 9.0*.
- Support building external libraries and dylibs against sanitizers.
- Clarify documentation on mapping limitations for host-coherent image memory on *macOS*.
- Add validation policy for MoltenVK development to `README.md` document.
- Update Xcode build settings check to Xcode 12.2.
- Update `VK_MVK_MOLTENVK_SPEC_VERSION` to `29`.
- Update dependency libraries to match *Vulkan SDK 1.2.162*.
- Update to latest SPIRV-Cross version:
	- MSL: Support `SPV_EXT_demote_to_helper_invocation` for MSL 2.3.
	- MSL: Support run-time sized image and sampler arrays
        (`GL_EXT_nonuniform_qualifier/SPV_EXT_descriptor_indexing`).
	- MSL: Support atomic access to images from argument buffers.
	- MSL: Add missing interlock handling to atomic image buffers.
	- MSL: Fix calculation of atomic image buffer address.
	- MSL: Support querying and modifying generated combined sampler suffix.
	- MSL: Don't use a bitcast for tessellation levels in tesc shaders.
	- MSL: Handle Offset and Grad operands for 1D-as-2D textures.
	- MSL: Don't remove periods from swizzle buffer index exprs.
	- MSL: Correct definitions of subgroup ballot mask variables.
	- MSL: Extract global variables from subgroup ballot operations.
	- MSL: Mask ballots passed to ballot bit ops.
	- MSL: Don't mask off inactive bits in ballot masks.
	- MSL: Support vectors with `OpGroupNonUniformAllEqual`.
	- MSL: Cast broadcast booleans to `ushort`.
	- MSL: Do not use `component::x` gather for `depth2d` textures.
	- MSL: For 2.1+, don't disable rasterization for vertex writes.
	- MSL: Allow post-depth coverage on Mac in MSL 2.3.
	- MSL: Allow framebuffer fetch on Mac in MSL 2.3.
	- MSL: Allow Bias and Grad arguments with comparison on Mac in MSL 2.3.
	- MSL: Support pull-model interpolation on MSL 2.3+
	- MSL: Expand subgroup support.
	- MSL: Adjust `FragCoord` for sample-rate shading.
	- MSL: Expose some more features on iOS: `min_lod_clamp()`, `simd_is_helper_thread()`,
	    `barycentric_coord`, and `primitive_id`.
	- MSL: Don't add fixup hooks for builtin variables if they're unused.
	- MSL: Don't try to use `[[thread_index_in_simdgroup]]` in vertex shaders.
	- Handle case where block is loop header, continue AND break block.
	- MSL: Added `fmin3` and `fmax3` library functions to the illegal name list.
	- Added Metal keyword: `level`.
	- Parser: Don't assume `OpTypePointer` will always take a `SPIRType`.
	- Add MIT dual license for the SPIRV-Cross API and CLI.



MoltenVK 1.1.0
--------------

Released 2020/09/28

>**_Note:_** This release contains changes to library paths and framework linking options.

- Add support for Vulkan 1.1, including:
	- The `vkEnumerateInstanceVersion()` function
	- The `vkGetDeviceQueue2()` function
	- Protected memory (non-functional)
	- A feature struct for `VK_KHR_shader_draw_parameters`
	- All extensions that were promoted to core in Vulkan 1.1
- Add support for extensions:
	- `VK_KHR_portability_subset`
	- `VK_KHR_create_renderpass2`
	- `VK_KHR_depth_stencil_resolve`
	- `VK_KHR_external_fence` (non-functional groundwork for future extensions,
	  including support for GCD and Mach semaphores)
	- `VK_KHR_external_fence_capabilities` (non-functional groundwork for future
	  extensions, including support for GCD and Mach semaphores)
	- `VK_KHR_external_semaphore` (non-functional groundwork for future
	  `MTLSharedEvent` Vulkan extension)
	- `VK_KHR_external_semaphore_capabilities` (non-functional groundwork for
	  future `MTLSharedEvent` Vulkan extension)
	- `VK_KHR_multiview`
	- `VK_KHR_shader_subgroup_extended_types`
- Remove support for obsolete `VK_EXTX_portability_subset` extension.
- Redesign build and linking options that leverage newer framework technology:
	- Add comprehensive support for multi-platform, multi-architecture `XCFrameworks`.
	- Build fat single-platform, multi-architecture `dylibs`.
	- Add support for *Apple Silicon* builds for *macOS* and *Simulators*.
	- Remove support for distinct legacy frameworks and static libraries.
	- Remove support for fat libraries and frameworks that span device and simulators.
	- Combine `MoltenVKSPIRVToMSLConverter` and `MoltenVKGLSLToSPIRVConverter` frameworks 
	  into a single `MoltenVKShaderConverter` framework.
- Support copying between 3D and 2D images.
- Support clearing 3D images.
- Support linear images and buffer views in shared memory on *macOS 10.15.5+*.
- Support `VK_IMAGE_CREATE_EXTENDED_USAGE_BIT`.
- Support multiple aliased images for dedicated image memory allocations.
- Improve performance of tessellation control pipeline stage by processing multiple 
  patches per workgroup.
- `vkCmdBindDescriptorSets` order `pDynamicOffsets` by descriptor binding number 
  within each descriptor set.
- `vkCmdCopyImage` on macOS flush non-coherent image memory before copy operation.
- Process multiple patches per workgroup in a tessellation control shader.
- Initialize tessellation related variables conditionally in indirect draws.
- Fix build errors on Simulator not supporting `MTLDrawable` present time options.
- Fix `dynamicOffsets` ordering based on binding index.
- Ensure the base texture is created when creating a view texture.
- Fix features, alignment, and image properties of chroma subsampled formats.
- Disable `variableMultisampleRate` feature.
- Permit renderpass to have no attachments.
- Clear linear images using a compute shader.
- Reject attempts to create compressed linear images.
- Always use a texel buffer for atomic linear storage images.
- Use deferred store actions instead of tracking multi-pass draws.
- Use `MTLRenderPassDescriptor renderTargetWidth` and `renderTargetHeight` on macOS 10.15 and newer.
- Use a 2D non-arrayed view for 2D non-arrayed attachments.
- Use arrayed textures for layered subpass input.
- Use layered rendering when clearing or resolving images whenever possible,
  and take `renderArea` into account.
- Streamline image copying when the entire source is being copied to the entire destination.
- Don't set `renderTargetArrayLength` on devices that don't support it.
- Don't attempt to clear unused attachments and fix vertex count for clearing multiple layers.
- Don't encode commands that draw zero vertices.
- Ignore `addressModeW`  on samplers with unnormalized coordinates.
- Flip GPU when swapchain is created, not when device object is created,
  to optimize this condition if it is not needed.
- Flush source image of a transfer on *macOS*.
- Fix offset for texel buffers and heaps for multi-planar images.
- Fix memory leak when object create fails.
- Fix several use-after-freed errors.
- Fix applying divisors to instanced vertex attributes.
- Fix issue in accessing `MTLTexture` for swapchain image planes.
- Fix occasional crash on vertex stage indirect draws.
- Fix reported image format properties for 1D images as 2D.
- `VK_EXT_vertex_attribute_divisor` fix issues with zero divisors.
- Re-add support for bitcode generation on *iOS* and *tvOS*.
- `fetchDependencies` builds serially by default for better build script integration. 
- Combine `MoltenVKSPIRVToMSLConverter` and `MoltenVKGLSLToSPIRVConverter` 
  frameworks into a single `MoltenVKShaderConverter` framework.
- Fix Metal validation error when occlusion query and renderpass are in separate 
  Vulkan command buffers.
- Fix a crash on starting a query outside a render pass.
- Fix Metal validation error that forbids rendering to an image of zero size.
- Fix issue where descriptor pool releasing descriptor sets it doesn't own.
- Fix issue where load/store actions not set in renderpass that includes compute stage.
- Prevent accidental `setColorStoreAction` for non-color attachments.
- Fix image copy destination extent of compressed images.
- Fix image resolve sub-region extent.
- Fix owner of merged `MVKShaderLibraries`.
- Fix rounding of buffer sizing when `VK_WHOLE_SIZE` is used.
- Fix detection of indexed draw calls.
- `vkSetMTLTextureMVK()` Fix crash if incoming `MTLTexture` does not have an associated `IOSurface`. 
- Update dependency libraries to match *Vulkan SDK 1.2.154*.
- Update to latest SPIRV-Cross version:
	- MSL: Fix handling of matrices and structs in the output control point array.
	- MSL: Enclose args when convert `distance(a,b)` to `abs(a-b)`.
	- MSL: Fix multiview view index calculation with a non-zero base instance.
	- MSL: Don't set the layer for multiview if the device doesn't support it.
	- MSL: Fix `OpCompositeInsert` and `OpVectorInsertDynamic`.
	- MSL: Support layered input attachments.
	- Ensure that we use primary alias type when emitting flattened members.
	- Only rewrite type aliases for the base type.
	- Overhaul how we deal with reserved identifiers.
	- Implement a simple evaluator of specialization constants.
	- Deal with case where a selection construct conditionally merges/breaks.
	- Allow `flip_vert_y` in all relevant stages.
	- Clean up conditional branch codegen.



MoltenVK 1.0.44
---------------

Released 2020/07/28

- Add support for extensions:
	- `VK_KHR_driver_properties`
	- `VK_KHR_sampler_ycbcr_conversion`
	- `VK_EXT_image_robustness`
	- `VK_EXT_robustness2`
- Add native support for `VK_FORMAT_D16_UNORM` on **_iOS 13.0+_** and **_tvOS 13.0+_**.
- Add support for **_tvOS_** platform.
- Add support for **_iOS Simulator_** and **_tvOS Simulator_** build destinations.
- Cube demo runs on **_tvOS_**, **_iOS Simulator_**, and **_tvOS Simulator_**.
- **_MoltenVK_** Xcode schemes support building fat *Platform+Simulator* binaries.
- `Makefile` supports building fat *Platform+Simulator* binaries, plus *Debug* builds.
- `fetchDependencies` script supports platform build selection, plus parallel builds.
- `vkCmdBlitImage()` returns error if scaling or inverting to linear image on *macOS*.
- Support `VK_FORMAT_A2B10G10R10_UNORM_PACK32` as a surface format.
- Support `VkPipelineMultisampleStateCreateInfo::pSampleMask`.
- Support `VkPhysicalDeviceSubgroupProperties`.
- Fix memory layout of inline uniform blocks.
- Fix issue where mapped host-coherent device memory not updated from image contents on *macOS*.
- Fix image memory sizing and offsets.
- Fix small memory leak when setting swapchain color space.
- Fix new and unexpected App Store failure on newly deprecated color space values.
- Fix intermittent concurrent shader specialization race condition.
- Fix offsets when flushing buffer data to GPU.
- Fix issue where expected buffer-sizes buffer not bound to Metal compute encoder.
- Ensure fragment shader inputs to have as many components as vertex shader outputs.
- Include vertex attribute size when testing whether attribute offset exceeds stride.
- Add support for `USCALED/SSCALED` vertex formats.
- Add host-coherent texel buffer caching just for buffer views.
- Include MoltenVK Git revision hash in `VkPhysicalDeviceProperties::pipelineCacheUUID`.
- Add `MVKPhysicalDeviceMetalFeatures::vertexStrideAlignment` to track Metal vertex binding stride alignment.
- Add `MVKPhysicalDeviceMetalFeatures::indirectTessellationDrawing` to track if indirect tessellation drawing is supported.
- Remove use of `@available()` directive as it was causing issues in some build environments.
- Pass pipeline sample mask, if present, to SPIRV-Cross.
- Refactor **MoltenVK** *Xcode* build architectures.
- Demo `API-Samples generateSPIRVShaders` no longer builds `MoltenVKShaderController` tool.
- Update `VK_MVK_MOLTENVK_SPEC_VERSION` to `27`.
- Update dependency libraries to match *Vulkan SDK 1.2.148*.
- Update to latest SPIRV-Cross version:
	- MSL: Add support for processing more than one patch per workgroup.
	- MSL: Workaround broken scalar access chain behavior in MSL LLVM IR / AIR.
	- MSL: Do not emit swizzled writes in packing fixups.
	- MSL: Ensure `OpStore` source operands are marked for inclusion in function arguments.
	- MSL: Enabling setting an additional fixed `sampleMask` in fragment shaders.
	- MSL: Remove obsolete `MSLVertexAttr` and `MSLShaderInput` members.
	- MSL: Fix up input variables' vector lengths in all stages.
	- MSL: Improve handling of array types in buffer objects.
	- MSL: Deal with loading non-value-type arrays.
	- MSL: Deal with array load-store in buffer-block structs.
	- MSL: Use input attachment index directly for resource index fallback.
	- Fix missing switch cases in `Y'CbCr` conversion.
	- Implement context-sensitive expression read tracking.



MoltenVK 1.0.43
---------------

Released 2020/06/09

- Fix issue in reporting properties of substitutable `VkFormats`.
- Fix vertex attribute offset adjustments when vertex buffer stride is zero.
- Update `fetchDependencies` script to use pre-built `spirv-tools` files by default.
- Update `maxVertexInputBindingStride` and `maxVertexInputAttributeOffset` 
  to minimum Vulkan values.
- Numerous documentation typo corrections.
- Update `VK_MVK_MOLTENVK_SPEC_VERSION` to `26`.
- Update Travis CI to Xcode 11.5.



MoltenVK 1.0.42
---------------

Released 2020/06/01

- Add support for extensions:
	- `VK_GOOGLE_display_timing`
	- `VK_KHR_external_memory` (non-functional groundwork for future 
	  Metal-resource Vulkan extension).
	- `VK_KHR_external_memory_capabilities` (non-functional groundwork 
	   for future Metal-resource Vulkan extension).
- Memory consumption improvements in command handling and vector pre-allocation optimizations.
- `vkQueuePresentKHR()` returns a `VkResult` for each swapchain.
- `MVKPipeline` disable fragment shader outputs for unused attachments.
- `MVKBuffer` support texel buffers in host-coherent memory on Mac.
- `MVKDescriptor` pass buffers to shaders that do atomic image accesses.
- Support vertex attribute offsets larger than the vertex buffer stride.
- Fix crash when more than two GPUs.
- Fix issue where `vkGetPhysicalDeviceFormatProperties()` incorrectly returned 
  properties for unsupported formats.
- Fix stack overflow in when logging and reporting very long messages.
- Fix situation where compute pipeline state not retained across copy and renderpass operations.
- Fix buffer offset calculation.
- Fixes to maximum FPS calculations.
- Fix buffer size passed to shaders when `VkDescriptorBufferInfo.range` set to `VK_WHOLE_SIZE`.
- Update maximum number of framebuffer layers to 2048.
- Support stencil only image formats in identity swizzle case.
- Enables format atomic capabilities only when format supports it.
- Add `MVKSmallVector` as a more memory efficient substitute of `MVKVector`.
- Reinstate `VulkanSamples API-Samples` demo apps and add 
  `input_attachment` and `push_descriptors` demos.
- Add `MVK_CONFIG_AUTO_GPU_CAPTURE_OUTPUT_FILE` environment variable 
  to support capturing GPU traces to a file.
- Consolidate frame and non-frame performance reporting.
	- Remove `vkGetSwapchainPerformanceMVK()` from API.
	- Swapchain performance can be retrieved with other activity performance 
	  through `vkGetPerformanceStatisticsMVK()`.
	- Add `MVK_CONFIG_PERFORMANCE_LOGGING_INLINE` env var to enable/disable
	  logging of performance of each activity when it happens. 
	- Reduce thread locking on performance statistics collection.
- Numerous documentation typo corrections.
- Support Xcode 11.5.
- Update dependency libraries to match *Vulkan SDK 1.2.141*.
- Update to latest SPIRV-Cross version:
	- MSL: mark `BuiltInFragCoord` as implicitly used for subpass reads.
	- MSL: Deal with cases where builtin is implicitly needed, declared, but unused.
	- MSL: Do not use base expression with PhysicalTypeID `OpCompositeExtract`.
	- MSL: Add options to control emission of fragment outputs.
	- MSL: Force disabled fragment builtins to have the right name.
	- MSL: Allow removing clip distance user varyings.
	- MSL: Support edge case with DX layout in scalar block layout.
	- MSL: Deal correctly with initializers on Private variables.
	- MSL: Fix case where `subpassInput` is passed to leaf functions.
	- MSL: Redirect member indices when buffer has been sorted by Offset.
	- MSL: If the packed type is scalar, don't emit "pack_" prefix.
	- MSL: Avoid packed arrays in more cases.
	- Do not add NonWritable/NonReadable decorations for regular images.
	- Expose a query if samplers or images are comparison resources.



MoltenVK 1.0.41
---------------

Released 2020/04/05

- Accurately populate Vulkan `VkFormatProperties` from `MTLPixelFormat` capabilities, 
  taking into consideration variations across `MTLDevice` Features Sets.
- Validate format capabilities for MSAA, renderpass attachments, and `vkCmdResolveImage()`.
- Fix issue where immutable samplers are removed during descriptor update.
- Guard against Metal validation assertion from reuse of query number within a single `MTLRenderEncoder`.
- Increase value of `VkPhysicalDeviceLimits::minStorageBufferOffsetAlignment` 
  to `16` to avoid Metal validation assertions.
- Add ability to disable command memory pooling using `MVK_CONFIG_USE_COMMAND_POOLING`
  environment variable.
- Fix memory leak when pre-filling `MTLCommandBuffers` using `MVK_CONFIG_PREFILL_METAL_COMMAND_BUFFERS`.
- Fix issue causing screen captures from swapchain image to deadlock.
- Fix memory estimates for iOS 13+.
- Broaden conditions for host read sync for image memory barriers on macOS.
- Fix issue of reseting `CAMetalDrawable` and `MTLTexture` of peer swapchain images.
- Fix the `make install` build command to overwrite the existing framework in the system
  framework library, and update `README.md` to clarify the instructions for using `make install`. 
- Update the `README.md` and `MoltenVK_Runtime_UserGuide.md` documents to clarify that 
  **MoltenVK** is not a fully-compliant implementation of *Vulkan*.
- Support Xcode 11.4.
- Disable `API-Samples` demos and document in `Demos/README.md`.
- Update dependency libraries to match *Vulkan SDK 1.2.135*.
- Update to latest SPIRV-Cross version:
	- MSL: Support inline uniform blocks in argument buffers.
	- MSL: Move inline uniform blocks to the end of the argument buffer.
	- MSL: Fix access chain for deep struct hierarchy on array of buffers.
	- MSL: Remove old memory_scope flag from iOS barriers.
	- MSL: Fixes to array handling.



MoltenVK 1.0.40
---------------

Released 2020/01/22

- Refactor descriptor management to reduce memory footprint and fix caching leak.
- Add `MVK_CONFIG_PREALLOCATE_DESCRIPTORS` environment variable to support preallocated 
  descriptor pooling within a `VkDescriptorPool` via the `VkDescriptorPoolSize` values.
- Fix crash when app does not use queue family zero.
- Fix buffer offset in `vkCmdPushDescriptorSet()` for non-dedicated buffer memory.
- Fix Metal validation error on push constant sizing differences between C and MSL structs.
- Use `MTLBuffer` when inline uniform block descriptor is written to instead of copying host-side bytes.
- Fix `EXT_inline_uniform_block` when using push descriptor sets.
- Merge buffer and inline unions to fix issue where binding inline descriptor would interfere with
  future binds on the same set index in the same command buffer (now only used in push case anyway).
- Track performance of `CAMetalLayer nextDrawable` call.
- Document recommendation to use 3 swapchain images, particularly with full-screen rendering.
- Update `MoltenVK_Runtime_UserGuide.md` to better explain runtime environment variables.
- Update `VK_MVK_MOLTENVK_SPEC_VERSION` to `24`.
- Update copyright notices to year 2020.
- Update dependency libraries to match *Vulkan SDK 1.2.131*.
- Update to latest SPIRV-Cross version:
	- MSL: Support `ClipDistance` as an input stage variable.
	- MSL: Fix automatic binding allocation for image atomic buffers.
	- MSL: Deal with packing vectors for vertex input/fragment output.
	- MSL: Don't set `OrigID` when emitting component packed vectors.
	- MSL: Add trivial tests for `Component` decoration.
	- MSL: Deal with padded fragment output + `Component` decoration.
	- MSL: Partially implement support for Component decoration in complex scenarios.
	- MSL: Explicitly don't support component packing for tessellation.
	- MSL: Deal with sign on wave `min/max`.
	- MSL: Add support for force-activating IAB resources.
	- Deal with illegal names in types as well.
	- Basic implementation of `OpCopyLogical`.
	- Fix sign handling for `S/UToF`.
	- Fix uninitialized memory issue.
	- Roll custom versions of `isalpha/isalnum`.
	- Update license headers to year 2020.



MoltenVK 1.0.39
---------------

Released 2019/12/16

- Add support for extensions:
	- `VK_EXT_inline_uniform_block`
- Support linear filtering when using `vkCmdBlitImage()`.
- Clamp image copy extents to image extent.
- Fix crash in `fetchDependencies` on build paths containing spaces.
- Fix image subresource sizing calculations for heap-based textures.
- Fix `MTLHeap` memory leak in `MVKDeviceMemory`.
- Fix tessellation break when control stage declares but does not use position builtin.
- Fix inconsistency in reporting device local memory between type and heap on macOS.
- Fix bug where dynamic shader buffers are overflowing.
- Avoid reading env vars inside library constructor functions.
- Update `VK_MVK_MOLTENVK_SPEC_VERSION` to `23`.
- Cube demo use `VK_EXT_metal_surface` extension.
- Support *Xcode 11.3*.
- Update dependency libraries to match *Vulkan SDK 1.1.130*.
- Update to latest SPIRV-Cross version:
	- MSL: Rewrite `tessellation_access_chain()`.
	- MSL: Report tess input array failures more accurately.
	- MSL: Deal with chained access chains for tessellation IO variables.
	- MSL: Fix array of array declaration.
	- MSL: Declare struct type explicitly.
	- MSL: Declare arrays with proper type wrapper.
	- MSL: Remove workaround for passing constant arrays to functions.
	- MSL: Fix unpacking of column from padded matrix.
	- MSL: Fix integer cast.
	- MSL: Add missing reference output.
	- MSL: Ensure stable output for access chain CFG workarounds.
	- MSL: Remove stray `allow_id_rewrite()`.
	- MSL: Do read-only lookups of access_chain_children.
	- MSL: Do not declare variables which will not be unflattened.
	- MSL: Rewrite propagated depth comparison state handling.
	- MSL: Do not declare array of UBO/SSBO as `spvUnsafeArray<T>`.
	- MSL: Remove dubious workaround code in `unpack_expression()`.
	- MSL: Remove hacky workaround for patch constant passing.
	- MSL: Revert hack with `kBufferSizeBufferBinding`.
	- MSL: Remove stale code for texture swizzle.
	- MSL: Avoid some fallthrough warnings.
	- Expose as public `Compiler::update_active_builtins()` and `has_active_builtin()`.
	- Implement constant empty struct correctly on all backends.
	- Mark loop headers as complex as early as possible.
	- Clean up call to `builtin_translates_to_nonarray()`.
	- Fix broken access tracking for `OpFunctionCall` results.
	- Avoid including stdexcept in no-exception environment.
	- Add `spvc_type_get_base_type_id()`.



MoltenVK 1.0.38
---------------

Released 2019/10/30

- Add support for Metal 3.0 capabilities.
- Add support for extensions:
	- `VK_EXT_swapchain_colorspace` (*iOS*, already supported on *macOS*).
	- `VK_EXT_hdr_metadata` (*macOS*)
- Use native texture swizzling when available.
- Set default value of the `MVK_ALLOW_METAL_FENCES` environment variable to `1 (true)`, 
  to enable use of `MTLFence` for Vulkan semaphores, by default.
- Support additional capabilities in 1D images, including rendering, clearing,
  and mipmaps. Add `MVK_CONFIG_TEXTURE_1D_AS_2D` environment variable to 
  enable/disable these capabilities.
- Use placement `MTLHeaps` for `VkDeviceMemory` when possible.
- Report heap sizes accurately when possible.
- Add support for additional colorspace options.
- Add support for the `VkPhysicalDeviceFeatures::shaderResourceMinLod` feature.
- Add support for compressed 3D images on *macOS*.
- Update `MoltenVK_Runtime_UserGuide.md` about embedding `libMoltenVK.dylib` in an application.
- Clarify static linking as the recommended linking approach for *iOS* app store distribution.
- Add request for feedback from people who reject **MoltenVK** to `README.md` document.
- Allow `MVK_CONFIG_SYNCHRONOUS_QUEUE_SUBMITS` build setting to be overridden.
- Fix memory leaks of system classes during `VkInstance` and `VkQueue` creation.
- Fix memory leaks when compiling shaders and pipelines without default OS autorelease pool.
- Fix severe FPS degradation caused by certain swapchain recreation situations.
- Log format substitution error when `MTLPixelFormatDepth24Unorm_Stencil8` is not supported.
- Reduce memory usage by adjusting default memory allocs for many `MVKVectorInline` uses and 
  replacing use of `MVKVectorDefault` with `std::vector` in descriptor set bindings.
- Set value of `VkPhysicalDeviceLimits::maxTexelBufferElements` to more realistic value.
- Add linking separate shader texts to `GLSLToSPRIVConverter`.
- Move generation of `SPIRV-Cross/mvkSpirvCrossRevisionDerived.h` to separate script.
- Support *Xcode 11.1*.
- Update dependency libraries to match *Vulkan SDK 1.1.126*.
- Update to latest SPIRV-Cross version:
	- MSL: Support option for treating 1D textures as 2D textures of height 1.
	- MSL: Fix array copies to/from interpolators.
	- MSL: Fix 16-bit integer literals.
	- MSL: Fix regression with `OpCompositeConstruct` from `std140 float[]`.
	- Fixes cases where discard and demote are called in pure functions 
	  and the function result is not consumed.
	- Do not consider aliased struct types if the master is not a block.
	- Fix `OpVectorExtractDynamic` with spec constant op index.
	- Update SPIR-V headers to SPIR-V 1.5.



MoltenVK 1.0.37
---------------

Released 2019/09/10

- Add support for extensions:
	- `VK_KHR_device_group`
	- `VK_EXT_fragment_shader_interlock`
- Add support for `VkEvent`, using either native `MTLEvent` or emulation when `MTLEvent` not available.
- `vkInvalidateMappedMemoryRanges()` synchronizes managed device memory to CPU.
- Track supported instance and device extensions correctly.
- Revert to supporting host-coherent memory for linear images on macOS.
- Report limit of 64KB for constant buffer bindings on macOS.
- Disable depth and/or stencil testing if corresponding attachment is missing.
- Ensure Vulkan loader magic number is set every time before returning any dispatchable Vulkan handle.
- Fix crash when `VkDeviceCreateInfo` specifies queue families out of numerical order.
- Fix crash in `vkDestroyPipelineLayout()`.
- Fix crash when signalling swapchain semaphore using `MTLEvent`.
- Fix crash when determining alignment of invalid pixel formats.
- `vkCmdBlitImage():` Support format component swizzling.
- `vkCmdClearImage():` Set error if attempt made to clear 1D image, and fix validation of depth attachment formats.
- `vkCreateRenderPass():` Return `VK_ERROR_FORMAT_NOT_SUPPORTED` if format not supported.
- `vkCmdFillBuffer():` Improve performance 150x by using parallelism more effectively.
- Support optional use of `MTLFence` for Vulkan semaphores via the `MVK_ALLOW_METAL_FENCES` environment variable.
- Remove error logging on `VK_TIMEOUT` of `VkSemaphore` and `VkFence`.
- Remove log message warning of obsolescence of `vkCreateMacOSSurfaceMVK()` and `vkCreateIOSSurfaceMVK()` functions.
- Report error only on the first time a format substitution is made.
- Streamline design and use of `MVKSemaphore`.
- Consolidate the various linkable objects into a `MVKLinkableMixin` template base class.
- Use `MVKVector` whenever possible in MoltenVK, especially within render loop.
- No longer prefer dedicated allocations for buffer memory, including buffer-backed images.
- Handle the `compositeAlpha` member of `VkSwapchainCreateInfoKHR`.
- `VkPhysicalDevicePortabilitySubsetFeaturesEXTX::events` set to `true`.
- Always submit surface presentations using `MTLCommandBuffer`. 
  `MVKConfiguration::presentWithCommandBuffer` is now obsolete.
- Don't use `MTLCommandBuffer push/popDebugGroup` if not available.
- `MVKSwapchain::signalWhenAvailable()` add autoreleasepool around `MTLCommandBuffer` use.
- Add ability to automatically cause an *Xcode* GPU capture without developer intervention.
- Update `VK_MVK_MOLTENVK_SPEC_VERSION` to version 22.
- Update to renaming of `VK_INTEL_shader_integer_functions2` enums and structs in latest Vulkan headers.
- Update dependency libraries to match *Vulkan SDK 1.1.121*.
- Update to latest SPIRV-Cross version:
	- Support the `SPV_EXT_fragment_shader_interlock` extension.
	- MSL: Deal with array copies from and to threadgroup.
	- MSL: Deal with `Modf/Frexp` where output is access chain to scalar.
	- MSL: Inline all emitted functions.
	- MSL: Inline all non-entry-point functions.
	- MSL: Add `{Base,}{Vertex,Instance}{,Index}` to `bitcast_from_builtin_load`.
	- MSL: Add support for sampler Y'CbCr conversion.
	- MSL: Force storage images on iOS to use discrete descriptors.
	- MSL: Support dynamic offsets for buffers in argument buffers.
	- MSL: Cleanup temporary use with `emit_uninitialized_temporary`.
	- MSL: Unify the `get_*_address_space()` methods.
	- Assume image and sampler can be `RelaxedPrecision`.
	- Fix post-depth coverage for ESSL.
	- Fix variable scope when switch block exits multiple times.
	- Fix severe performance issue with invariant expression invalidation.
	- Fix `ParsedIR::mark_used_as_array_length(uint32_t id)`
	- Deal correctly with sign on bitfield operations.
	- Elide branches to continue block when continue block is also a merge.
	- Move branchless analysis to CFG.
	- Deal with `ldexp` taking `uint` input.
	- Do not allow base expressions for non-native row-major matrices.
	- Do not force temporary unless continue-only for loop dominates.
	- Fix `ParsedIR::mark_used_as_array_length(uint32_t id)`.
	- Refactor into stronger types in public API.



MoltenVK 1.0.36
---------------

Released 2019/07/25

- Add support for extensions:
	- `VK_KHR_device_group_creation`
	- `VK_KHR_swapchain_mutable_format`
	- `VK_KHR_uniform_buffer_standard_layout`
	- `VK_EXT_metal_surface`
	- `VK_EXT_post_depth_coverage`
	- `VK_EXT_scalar_block_layout`
	- `VK_EXT_shader_stencil_export`
	- `VK_EXT_swapchain_colorspace` (*macOS*)
	- `VK_EXT_texel_buffer_alignment`
	- `VK_AMD_shader_image_load_store_lod`
	- `VK_AMD_shader_trinary_minmax`
	- `VK_INTEL_shader_integer_functions2`
- Support `VK_FORMAT_A2R10G10B10_UNORM_PACK32` as a surface format and view format.
- For shaders created directly from MSL, set function name from 
  `VkPipelineShaderStageCreateInfo::pName`.
- On iOS GPU family 2 and earlier, support immutable depth-compare samplers 
  as `constexpr` samplers hardcoded in MSL.
- `vkCmdCopyImage()` support copying between compressed and uncompressed formats
  and validate that formats are compatible for copying.
- `vkCmdBufferImageCopy()` fix crash when setting bytes per image in non-arrayed images.
- `vkCmdBlitImage()` supports blit between different texture formats, and multisampled images.
- `vkCmdResolveImage()` supports textures of different sizes.
- `vkCmdClearImage()` returns error if texture is not renderable.
- Move push constant binding to `vkCmdBindPipeline()` from `vkCmdBindDescriptorSet()`.
- `MVKDeviceMemory` keep `MTLResourceOptions` aligned with `MTLStorageMode` & `MTLCPUCacheMode`.
- Texture memory requirements don't use shared storage on macOS.
- Add `MTLCommandBuffer` completion timing performance tracking option.
- Expand `MVK_CONFIG_TRACE_VULKAN_CALLS` to optionally log Vulkan call timings.
- Skip `SPIRV-Tools` build in Travis because Travis does not support the required Python 3.
- Separate `SPIRVToMSLConverterContext` into input config and output results.
- Use native Metal texture buffers when available.
- Fix issue with push constants used across multiple draw calls not being applied.
- Fix memory leak in debug marker and debug utils labelling.
- Reduce memory leaks when autorelease pools are not available.
- Fix pipeline cache lookups.
- Fix race condition between swapchain image destruction and presentation completion callback.
- Set Metal texture usage to allow texture copy via view.
- Fix memory leak in debug marker and debug utils labelling.
- Fix issue with push constants used across multiple draw calls not being applied.
- Fix crash when binding descriptor set to layout that has been destroyed and recreated.
- Return error when `MVKImage` created as 1D attachment.
- Reduce use of autoreleased Obj-C objects, and ensure those remaining are 
  covered by deliberate autorelease pools. 
- Document that the functions in `vk_mvk_moltenvk.h` cannot be used with objects 
  retrieved through the *Vulkan SDK Loader and Layers* framework.
- Update `VK_MVK_MOLTENVK_SPEC_VERSION` to 21.
- Update dependency libraries to match Vulkan SDK 1.1.114.
- Update to latest SPIRV-Cross version:
	- MSL: Support `SPV_KHR_multiview` extension.
	- MSL: Support the `SPV_KHR_post_depth_coverage` extension.
	- MSL: Support the `SPV_AMD_shader_trinary_minmax` extension.
	- MSL: Support the `SPV_KHR_device_group` extension.
	- MSL: Support the `SPV_INTEL_shader_integer_functions2` extension.
	- MSL: Support `SubgroupSize` / `SubgroupInvocationID` in fragment.
	- MSL: Support `OpImageQueryLod`.
	- MSL: Support `MinLod` operand.
	- MSL: Support `PrimitiveID` in fragment and barycentrics.
	- MSL: Support 64-bit integers.
	- MSL: Support `OpOuterProduct`.
	- MSL: Support `SubgroupLocalInvocationId` and `SubgroupSize` in all stages.
	- MSL: Support scalar reflect and refract.
	- MSL: Support scalar block layout.
	- MSL: Use the `select()` function for `OpSelect`.
	- MSL: Handle `coherent`, `volatile`, and `restrict`.
	- MSL: Refactor buffer packing logic from ground up.
	- MSL: Fix alignment of packed types.
	- MSL: Handle packed matrices.
	- MSL: Conditionally validate MSL 2.2 shaders.
	- MSL: Rewrite how resource indices are fallback-assigned.
	- MSL: Support custom bindings for argument buffers.
	- MSL: Fix sampling with `FP16` coordinates.
	- MSL: Deal with scalar input values for distance/length/normalize.
	- MSL: Error out on `int64_t/uint64_t` buffer members as unsupported by Metal.
	- MSL: Deal with scalar input values for distance/length/normalize.
	- MSL: Re-roll array expressions in initializers.
	- MSL: New SDK errors out on cull distance.
	- Rewrite how switch block case labels are emitted.
	- Fixes to handling of `OpPhi` and case fallthrough.
	- Fix declaration of loop variables with a `OpPhi` helper copy.
	- Handle more cases with FP16 and texture sampling.
	- Fix variable scope when an `if` or `else` block dominates a variable.
	- Fall back to complex loop if non-trivial continue block is found.
	- Remove unreasonable assertion for `OpTypeImage Sampled` parameter.
	- Propagate NonUniformEXT to dependent expressions.
	- Deal correctly with return sign of bitscan operations.



MoltenVK 1.0.35
---------------

Released 2019/06/13

- Add support for extensions:
	- `VK_EXT_debug_report`
	- `VK_EXT_debug_marker`
	- `VK_EXT_debug_utils`
	- `VK_NV_glsl_shader`
- Support setting workgroup size for shader modules that use 
  MSL directly instead of converting from SPIR-V.
- Tessellation fixes:
	- Don't use `setVertexBytes()` for passing tessellation vertex counts.
	- Fix intermediate Metal renderpasses load and store actions maintaining 
	  attachments appropriately.
	- Use empty depth state for tessellation vertex pre-pass.
	- Fix tessellated indirect draws using wrong kernels to map parameters.
	- Work around potential Metal bug with stage-in indirect buffers.
	- Fix zero local threadgroup size in indirect tessellated rendering.
	- Fix `[[attribute]]` assignment for tessellation evaluation shaders.
- `VkSemaphore` optionally uses `MTLEvent`, if available and 
  `MVK_ALLOW_METAL_EVENTS` environment variable is enabled.
- Add `vkSetWorkgroupSizeMVK()` to set compute kernel workgroup size 
  when using MSL source code or MSL compiled code.
- Allow zero count of viewports and scissors.
- Report image layer limits for attachments in `vkGetPhysicalDeviceImageFormatProperties()`.
- Change log indication of error in logs from `[***MoltenVK ERROR***]` to 
  `[mvk-error]`, for consistency with other log level indications.
- Allow `mvkMTLRenderStagesFromVkPipelineStageFlags()` to map to all Vulkan stages,
  by indicating whether the pipeline barrier should come before or after the stages.
- Automatically update `VkPhysicalDeviceProperties::pipelineCacheUUID` when SPIRV-Cross revision changes. 
- Fix crash when clearing attachments using layered rendering on older macOS devices.
- Fixes to Metal renderpass layered rendering settings.
- `vkCmdClearAttachments()` returns encoder to previous pipeline, depth-stencil & resource state after execution.
- Fix issue clearing stencil attachment via renderpass when depth attachment is not being cleared.
- Fix sporadic crash on `vkDestroySwapchainKHR()`.
- `MoltenVKShaderConverter` tool: Add MSL version and platform command-line options.
- Fix crash on pipeline cache merge after `VkShaderModule` destroyed.
- Fix case where viewport/scissor doesn't get set properly when mixing dynamic and 
  static-configured pipelines in the same command buffer.
- Fix a race condition between sync objects and queries.
- Fix unused attachments terminating loop early.
- Fix offset of buffer view relative to buffer offset within device memory.
- Guard against missing Metal pipeline states when pipeline compilation fails.
- `MVKBuffer`: Force managed storage for linear textures on shared buffers.
- Use device address space when decompressing DXT image data.
- Added missing `texelBufferTextureWidth` setting in `MVKComputePipeline::getMTLFunction()`.
- Fixes and consolidation of external library header references.
- Allow building external dependency libraries in `Debug` mode.
- Enable AMD and NV GLSL extensions when building `glslang` for `MoltenVKGLSLToSPIRVConverter`.
- Make external library header references consistent and add `MVK_EXCLUDE_SPIRV_TOOLS` option.
- MVKVector improvements.
- Update `VK_MVK_MOLTENVK_SPEC_VERSION` to 20.
- Update to latest SPIRV-Cross version:
	- MSL: Add support for subgroup operations.
	- MSL: Support argument buffers and image swizzling.
	- MSL: Add support for `OpArrayLength`.
	- MSL: Only use constant address space for tessellation control shader.
	- MSL: Support native texture_buffer type, throw error on atomics.
	- MSL: Add native texture buffer support.
	- MSL: Deal with texture swizzle on arrays of images.
	- MSL: Fix complex type alias declaration order.
	- MSL: Fix declaration of unused input variables.
	- MSL: Use correct address space when passing array-of-buffers.
	- MSL: Deal correctly with nonuniformEXT qualifier.
	- MSL: Cast texture_buffer index to uint.
	- MSL: Fix nonuniform test.
	- MSL: Fix regression with Private parameter declaration.
	- MSL: Support remapping constexpr samplers by set/binding.
	- MSL: Support Invariant qualifier on position.
	- MSL: Support stencil export.
	- Deal with case where a block is somehow emitted in a duplicated fashion.
	- Fix infinite loop when `OpAtomic*` temporaries are used in other blocks.
	- Fix tests for device->constant address space change in MSL tessellation control shader generation.
	- Accept SPIR-V 1.4 version.



MoltenVK 1.0.34
---------------

Released 2019-04-12

- Add support for tessellation.
- Add correct function entry point handling.
- Add support for `VK_KHR_get_surface_capabilities2` extension.
- Implement newer `VK_KHR_swapchain` extension functions.
- Support the `VK_EXT_host_query_reset` extension.
- Add support for tracking device features enabled during `vkCreateDevice()`.
- Handle surface loss due to window moved between screens or a window style change.
- Allow zero offset and stride combo in `VkVertexInputBindingDescription`.
- API: Add `MVKPhysicalDeviceMetalFeatures::depthSampleCompare`.
- Fix conditions under which functions return `VK_INCOMPLETE`.
- Fix potential memory leak on synchronous command buffer submission.
- Increase shader float constant accuracy beyond 6 digits of precision.
- `fetchDependencies`: Stop on first error.
- Clean up behaviour of sparse binding functions.
- Fix a possible race condition around `MVKMTLBufferAllocation`.
- Fix memory overrun if no vertex buffer found with same binding as a vertex attribute.
- Fix PVRTC texture content loading via memory mapping.
- Fix wrong offset for `vkCmdFillBuffer()` on `VK_WHOLE_SIZE`.
- Fixed crash within `MVKPushConstantsCommandEncoderState` when accessing absent
  graphics pipeline during a compute stage.
- Fixed crash when `MTLRenderPassDescriptor renderTargetWidth` & `renderTargetHeight`
  set on older devices.
- Renderpass width/height clamped to the `renderArea` includes `offset`, not just `extent`, 
  and are set only when layered rendering is supported on device.
- Set options properly on a buffer view's `MTLTextureDescriptor`.
- Don't set `MTLSamplerDescriptor.compareFunction` on devices that don't support it.
- Disable the `shaderStorageImageArrayDynamicIndexing` feature on iOS.
- Debug build mode includes `dSYM` file for each `dylib` file.
- Explicitly build dSYM files in `BUILT_PRODUCTS_DIR` to avoid conflict between 
  macOS and iOS build locations.
- `Makefile` supports `install` target to install `MoltenVK.framework`.
  into `/Library/Frameworks/`.
- Add `MVK_CONFIG_TRACE_VULKAN_CALLS` env var and build setting to log Vulkan calls made by application.
- Log shader performance statistics in any runtime if `MVKConfiguration::performanceLoggingFrameCount` non-zero.
- Suppress visibility warning spam when building Debug macOS from SPIRV-Cross Release build.
- Support Xcode 10.2.
- Update `VK_MVK_MOLTENVK_SPEC_VERSION` to 19.
- MoltenVKShaderConverter tool:
	- Support `cs` & `csh` for compute shader file extensions.
	- Validate converted MSL with a test compilation.
	- Add option to log shader conversion performance.
- Update to latest SPIRV-Cross version:
	- MSL: Add support for Metal 2 indirect argument buffers.
	- MSL: Add support for tessellation control & evaluation shaders.
	- MSL: Support `VK_KHR_push_descriptor`.
	- MSL: Force unnamed array builtin attributes to have a name.
	- MSL: Set location of builtins based on client input.
	- MSL: Ignore duplicate builtin vertex attributes.
	- MSL: Fix crash where variable storage buffer pointers are passed down.
	- MSL: Fix infinite CAS loop on atomic_compare_exchange_weak_explicit().
	- MSL: Fix `depth2d` 4-component fixup.
	- MSL: Expand quad `gl_TessCoord` to a float3.
	- MSL: Fix depth textures which are sampled and compared against.
	- MSL: Emit proper name for optimized UBO/SSBO arrays.
	- MSL: Support emit two layers of address space.
	- MSL: Declare `gl_WorkGroupSize` constant with `[[maybe_unused]]`.
	- MSL: Fix OpLoad of array which is forced to a temporary.
	- Add stable C API and ABI.
	- Performance improvements & reduce pressure on global allocation.
	- Fix case where a struct is loaded which contains a row-major matrix.
	- Fix edge case where opaque types can be declared on stack.
	- Ensure locale handling is safe for multi-threading.
	- Add support for sanitizing address and threads.
	- Add support for `SPV_NV_ray_tracing`.
	- Support -1 index in `OpVectorShuffle`.
	- Deal more flexibly with for-loop & while-loop variations.
	- Detect invalid DoWhileLoop early.
	- Force complex loop in certain rare access chain scenarios.
	- Make locale handling threadsafe.
	- Support do-while where test is negative.
	- Emit loop header variables even for while and dowhile.
	- Properly deal with sign-dependent GLSL opcodes.
	- Deal with mismatched signs in S/U/F conversion opcodes.
	- Rewrite how we deal with locales and decimal point.
	- Fix crash when `backend.int16_t_literal_suffix` set to null.
	- Introduce customizable SPIRV-Cross namespaces and use `MVK_spirv_cross` in MoltenVK.



MoltenVK 1.0.33
---------------

Released 2019/02/28

- Support the `VK_EXT_memory_budget` extension.
- Support  8-bit part of `VK_KHR_shader_float16_int8`.
- Disable the `shaderStorageImageMultisample` feature.
- Modify README.md to direct developers to Vulkan SDK.
- Clarify Xcode version requirements in documentation.
- Use the `MTLDevice registryID` property to locate the GPU in `IOKit`.
- Add GPU device ID for *iOS A12* SoC.
- Allow logging level to be controlled with `MVK_CONFIG_LOG_LEVEL` 
  runtime environment variable.
- Allow forcing use of low-power GPU using `MVK_CONFIG_FORCE_LOW_POWER_GPU` 
  runtime environment variable.
  Set MSL version for shader compiling from Metal feature set.
- Don't warn on identity swizzles when `fullImageViewSwizzle` config setting is enabled.
- Track version of spvAux buffer struct in SPIRV-Cross and fail build if different
  than version expected by MoltenVK.
- Add static and dynamic libraries to MoltenVKShaderConverter project.
- Fix crash from use of MTLDevice registryID on early OS versions.
- `fetchDependencies`: Fix issue loading from `Vulkan-Portability_repo_revision`.
- `fetchDependencies`: Clean MoltenVK build to ensure using latest dependency libs.
- Update `VK_MVK_MOLTENVK_SPEC_VERSION` to 18.
- Update to latest dependency libraries to support SDK 1.1.101.
- Update to latest SPIRV-Cross version:
	- MSL: Implement 8-bit part of `VK_KHR_shader_float16_int8`.
	- MSL: Add a setting to capture vertex shader output to a buffer.
	- MSL: Stop passing the aux buffer around.
	- Support LUTs in single-function CFGs on Private storage class.



MoltenVK 1.0.32
---------------

Released 2019/01/28

- Add support for `VK_EXTX_portability_subset` extension.
- iOS: Support dual-source blending with iOS 11.
- iOS: Support cube arrays with A11. 
- iOS: Support layered rendering and multiple viewports with A12.
- Use combined store-resolve ops when supported and requested in renderpass.
- Fixes to values returned from `vkGetPhysicalDeviceImageFormatProperties()` 
  and `vkGetPhysicalDeviceImageFormatProperties2KHR()`.
- Log and return `VK_ERROR_FEATURE_NOT_PRESENT` error if `vkCreateImageView()` 
  requires shader swizzling but it is not enabled.
- Log and return `VK_ERROR_FEATURE_NOT_PRESENT` error if array of textures or 
  array of samplers requested but not supported.
- Treat all attributes & resources as used by shader when using pre-converted MSL.
- Allow default GPU Capture scope to be assigned to any queue in any queue family.
- VkPhysicalDevice: Correct some features and limits.
- Stop advertising atomic image support.
- `vkSetMTLTextureMVK()` function retains texture object.
- Log to stderr instead of stdout.
- `fetchDependencies`: build `spirv-tools` when attached via symlink.
- Enhancements to `MVKVector`, and set appropriate inline sizing usages.
- Update `VK_MVK_MOLTENVK_SPEC_VERSION` to 17.
- Update to latest SPIRV-Cross version:
	- MSL: Use correct size and alignment rules for structs.
	- MSL: Fix texture projection with Dref.
	- MSL: Deal with resource name aliasing.



MoltenVK 1.0.31
---------------

Released 2019/01/17

- Support runtime config via runtime environment variables
- Add full ImageView swizzling to config, and disable it by default.
- Add GPU switching to config, and enable it by default.
- Add queue family specialization to config, and disable it by default.
- Enable synchronous queue submits as config default.
- Support 4 queue families.
- Pad fragment shader output to 4 components when needed.
- Add support for copying to and from PVRTC images.
- Log Vulkan versions in human readable form when reporting version error.
- Update `VK_MVK_MOLTENVK_SPEC_VERSION` to 16.
- Update copyright to 2019.
- Advertise the `VK_AMD_gpu_shader_half_float` extension.
- Support the `VK_KHR_variable_pointers` extension.
- MoltenVKShaderConverter tool exit with fail code on any file conversion fail.
- Update to latest dependency libraries for Vulkan SDK 1.1.97.
- Update to latest SPIRV-Cross version:
	- MSL: Support SPV_KHR_variable_pointers.
	- MSL: Workaround missing gradient2d() on macOS for typical cascaded shadow mapping.
	- MSL: Fix mapping of identity-swizzled components.
	- MSL: Support composites inside I/O blocks.
	- MSL: Fix case where we pass arrays to functions by value.
	- MSL: Add option to pad fragment outputs.
	- MSL: Fix passing a sampled image to a function.
	- MSL: Support std140 packing rules for float[] and float2[].
	- MSL: Fix image load/store for short vectors.
	- Performance improvements on iterating internal constructs.
	- Update copyright to 2019.



MoltenVK 1.0.30
---------------

Released 2018/12/31

- Allow 2 or 3 swapchain images to support both double and triple buffering.
- Force display to switch to GPU selected by vkCreateDevice() to avoid system 
  view compositor having to copy from that GPU to display GPU.
- Use inline buffer for pipeline auxiliary buffer.
- vkCmdCopyImage: Cast source image to the destination format.
- Result of vkGetPhysicalDeviceFormatProperties2KHR match vkGetPhysicalDeviceFormatProperties.
- MVKImage: Return error for BLOCK_TEXEL_VIEW.
- MVKDescriptorSet: Fix handling of immutable samplers.
- MVKPipeline: Forbid vertex attribute offsets >= stride.
- Fix handling of case where vertex bindings and binding indices don't match up.
- Return VK_TIMEOUT even on zero wait if fences not signalled.
- Support iOS builds for arm64e architecture.
- Improvements to building external libraries.
- Print Vulkan semantics when logging converted GLSL.
- Support uploading S3TC-compressed 3D images.



MoltenVK 1.0.29
---------------

Released 2018/12/15

- Replace use of std::vector with MVKVector to support allocations on stack.
- Add missing include MVKEnvironment.h to MVKImage.mm for IOSurfaces.
- vkCmdClearAttachments apply [[render_target_array_index]] more carefully.
- vkCmdPushDescriptorSet: Fix mapping of binding numbers to descriptor layouts.
- Forbid depth/stencil formats on anything but 2D images.
- MVKCommandPool: Destroy transfer images using the device.
- MVKPipeline: Reject non-multiple-of-4 vertex buffer strides.
- MVKPipeline: Set auxiliary buffer offsets once, on layout creation.
- MVKSampler: Support border colors.
- MVKImage: Round up byte alignment to the nearest power of 2.
- MVKImage: Don't set MTLTextureUsageRenderTarget for non-blittable formats.
- MVKImage: Support image views of 2D multisample array images.
- MVKGraphicsPipeline: Add dummy attachments even when rasterization is off.
- MVKDeviceMemory: Try creating an MTLBuffer before allocating heap memory.
- Add support for VK_FORMAT_A2R10G10B10_UNORM_PACK32.
- Support A8B8G8R8_PACK32 formats.
- Add new formats and fix existing ones.
- On macOS, VK_FORMAT_E5B9G9R9_UFLOAT_PACK32 can only be filtered.
- On macOS, linear textures cannot be blitted to.
- Depth formats cannot be used for a VkBufferView.
- Give every image format we support the BLIT_SRC feature.
- Correct supported features of compressed formats.
- Correct mapping of packed 16-bit formats.
- Add some more vertex formats.
- Don't use char/uchar for clearing/copying 8-bit formats.
- Explicitly set number of sparse image property/requirement info sets to 0.
- Retrieve linear image memory alignment requirements from Metal device.
- For each GPU, log MSL version and updated list of feature sets.
- Cube demo on iOS support Portrait and Landscape device orientation.
- Build the dylib with -fsanitize=address when asan is enabled.
- Fix name of generated dSYM file.
- Update to latest SPIRV-Cross version:
	- MSL don't emit `memory_scope` after MSL 2.0.


MoltenVK 1.0.28
---------------

Released 2018/12/06

- Add support for extensions:
	- VK_KHR_bind_memory2
	- VK_KHR_swapchain_mutable_format
	- VK_KHR_shader_float16_int8
	- VK_KHR_8bit_storage
	- VK_KHR_16bit_storage
	- VK_KHR_relaxed_block_layout
	- VK_KHR_maintenance3
	- VK_KHR_storage_buffer_storage_class
- Add support for 2D multisample array textures.
- Ignore fragment shader if raster discard is enabled.
- Force signedness of shader vertex attributes to match the host.
- In debug configurations, create a dSYM bundle for libMoltenVK.dylib.
- MVKImage: Take lock when setting the MTLTexture manually.
- Optimize MVKFenceSitter.
- Support parallel builds of fetchDependencies to improve build times.
- Change internal header references to increase header path flexibility.
- Update to latest SPIRV-Cross version:
	- MSL: Use an enum instead of two mutually exclusive booleans.
	- MSL: Force signedness of shader vertex attributes to match the host.
	- Support gl_HelperInvocation on GLSL and MSL.


MoltenVK 1.0.27
---------------

Released 2018/11/15

- Remove destroyed resources from descriptor sets.
- Forbid compressed formats on non-2D images.
- Update to latest dependency libraries for Vulkan SDK 1.1.92.
- Update to latest SPIRV-Cross version:
	- MSL: Print early_fragment_tests specifier before fragment shader declaration.
	- MSL: Also pack members at unaligned offsets.
	- MSL: Also pack 2- and 4- element vectors when necessary.
	- MSL: Emit wrapper for SSign (sign() for int types).
	- MSL: Support extended arithmetic opcodes.
	- Handle opcode OpSourceContinued.
	- Handle group decorations.


MoltenVK 1.0.26
---------------

Released 2018/11/06

- Fix memoryTypes order to match Vulkan spec.
- Allow linear images to use host-coherent memory.
- Generate Bitcode in iOS libraries.
- Allow all pipeline attachements to be unused.
- Perform usage checks on 3D images.
- Enhancements to dylib generation script.
- Update to latest SPIRV-Cross version:
	- MSL: Support 8 & 16 bit types.
	- MSL: Updated spec constant support.


MoltenVK 1.0.25
---------------

Released 2018/10/31

- Refactor the build environment.
	- Support creation of static library and build framework and dynamic library from it.
	- Add Makefile to better support command line or script building integration.
	- Update demos to each use one of framework, static library, and dynamic library.
	- Refactor and rename the build scripts.
	- Refactor and rename the Xcode Schemes.
	- Update build and runtime documentation.
- Update shader caching for compatibility with texture swizzling.
- Support polygonMode VK_POLYGON_MODE_POINT.
- vkCreateInstance returns VK_ERROR_INCOMPATIBLE_DRIVER if Metal not available.


MoltenVK 1.0.24
---------------

Released 2018/10/16

- Support arbitrary swizzles of image data.
- Include struct size parameter in VK_MVK_moltenvk extension functions that pass structs that 
  might change size across extension versions.
- Remove vkGetMoltenVKDeviceConfigurationMVK() & vkSetMoltenVKDeviceConfigurationMVK() functions.
- Allocate MVKDescriptorSets from a pool within MVKDescriptorPool
- Support copying between textures of compatible-sized formats
- Support VK_FORMAT_A2B10G10R10_UNORM_PACKED vertex format
- Build scripts support SRCROOT path containing spaces.


MoltenVK 1.0.23
---------------

Released 2018/09/28

- Add support for features:
	- shaderStorageImageMultisample
	- shaderStorageImageReadWithoutFormat
	- shaderStorageImageWriteWithoutFormat
	- shaderUniformBufferArrayDynamicIndexing
	- shaderSampledImageArrayDynamicIndexing
	- shaderStorageBufferArrayDynamicIndexing
	- shaderStorageImageArrayDynamicIndexing
- Support reduced render area
- Support rasterization to missing attachment
- Allocate MVKCommandBuffers from a pool within MVKCommandPool.
- Update glslang version
- Update to latest SPIRV-Cross version:
	- MSL: Improve coordinate handling for buffer reads.
	- MSL: Expand arrays of buffers passed as input.


MoltenVK 1.0.22
---------------

Released 2018/09/25

- Add support for extensions:
	- VK_KHR_maintenance2
    - VK_EXT_vertex_attribute_divisor
    - VK_KHR_sampler_mirror_clamp_to_edge
    - VK_KHR_image_format_list
    - VK_KHR_dedicated_allocation
    - VK_KHR_get_memory_requirements2
    - VK_EXT_shader_viewport_index_layer
- Support multiple viewports and scissor rectangles.
- Support sampleRateShading.
- Support pre-filling Metal command buffer on same thread as Vulkan command buffer.
- Support passing either a CAMetalLayer or an NSView/UIView in the pView member 
  when creating a surface.
- Support views of the stencil aspect of depth/stencil images.
- Improvements to subviews on 3D textures.
- Enforce single queue per queue family to improve Metal command buffer handling.
- Set Metal render target sizes on iOS.
- Fix potential deadlocks on query results and fences.
- Fix memory leak on SPIRV conversion.
- Update to Vulkan header 1.1.85 and latest version of library dependencies.
- Update to latest SPIRV-Cross version:
	- MSL: Handle the ViewportIndex builtin.
	- MSL: Handle the SamplePosition builtin.
	- MSL: Fix OpAtomicIIncrement and OpAtomicIDecrement.
	- MSL: Support array of arrays composites and copying.
	- MSL: Fix issues with casting of builtin integer vectors.


MoltenVK 1.0.21
---------------

Released 2018/09/08

- Add support for extensions:
    - VK_KHR_descriptor_update_template
- Create 3D MTLTextureViews for 2D image views of 3D textures.
- Allow building and packaging MoltenVK for of only iOS or only macOS.
- Move packaging scripts out of Xcode projects and into script files.
- vkUpdateDescriptorSet: Handle copies of uninitialized descriptors.
- vkCmdFillBuffer & vkCmdCopyBuffers: Use dispatch call that supports older OS versions.
- Update to latest SPIRV-Cross version:
	- MSL: Emit F{Min,Max,Clamp} as fast:: and N{Min,Max,Clamp} as precise
	- MSL: Implement multisampled array textures.
	- MSL: Emit spvTexelBufferCoord() on ImageWrite to a Buffer.
	- MSL: Handle interpolation qualifiers.
	- MSL: Account for components when assigning locations to varyings.
	- MSL: Do not emit function constants for version < 1.2.


MoltenVK 1.0.20
---------------

Released 2018/09/01

- Add support for extensions:
    - VK_KHR_maintenance1
	- VK_KHR_shader_draw_parameters
	- VK_KHR_get_physical_device_properties2
	- VK_KHR_push_descriptor
- Add ability to track and access supported and enabled extensions.
- Update to latest SPIRV-Cross version.


MoltenVK 1.0.19
---------------

Released 2018/08/23

- Move MoltenVK config to instance instead of device.
- Add MVKConfiguration and deprecate MVKDeviceConfiguration.
- Add vkGetMoltenVKConfigurationMVK() and deprecate vkGetMoltenVKDeviceConfigurationMVK().
- Add vkSetMoltenVKConfigurationMVK() and deprecate vkSetMoltenVKDeviceConfigurationMVK().
- Add build setting overrides for all initial MVKConfiguration member values.
- Support Xcode 10: Explicitly specify MoltenVKSPIRVToMSLConverter as prelink library.
- Update to Vulkan header 1.1.83 and latest version of library dependencies.


MoltenVK 1.0.18
---------------

Released 2018/08/15

- vkCmdFullBuffer() fills buffer using compute shader.
- Fix API for updating MVKDeviceConfiguration::synchronousQueueSubmits.
- vkGetPhysicalDeviceFormatProperties() return VK_FORMAT_FEATURE_VERTEX_BUFFER_BIT 
  if supported, even if other format properties are not.
- Support Metal GPU capture scopes.
- Update to latest SPIRV-Cross, glslang & SPIRV-Tools.


MoltenVK 1.0.17
---------------

Released 2018/07/31

- Disable rasterization and return void from vertex shaders that write to resources.
- Add SPIRVToMSLConversionOptions::isRasterizationDisabled to allow pipeline and 
  vertex shader to communicate rasterization status.
- Track layered rendering capability.    
- Add MVKPhysicalDeviceMetalFeatures::layeredRendering.
- Add mvkStaticCmdShaderSource() to generate static MSL shader source for commands.
- Add MVKDevice::getMTLCompileOptions() to consolidate shader compilation options.
- CreatePipelines return error when fragment MSL translation fails.
- Add new vertex format VK_FORMAT_A2B10G10R10_SNORM_PACK32.
- Fix watermark timing.
- Update MoltenVK spec version to 6.
- Remove obsolete deprecated licensing functions.
- Rename folders and project for Cube demo.
- Update What's New document for earlier releases.
- Update to latest library dependencies.
- Update to latest SPIRV-Cross version.


MoltenVK 1.0.16
---------------

Released 2018/07/24

- Fixes to attachment and image clearing to pass CTS tests.
- MVKCmdClearAttachments support clearing multiple attachment layers.
- MVKCmdClearImage use renderpass clear, and support clearning multiple image layers.
- Rename mvkCmdClearImage() to mvkCmdClearColorImage().
- MVKDevice add getFormatIsSupported() to allow devices to test for format support.
- MVKFramebuffer support multiple layers.
- mvk_datatypes.h support both 2D and 3D mipmap calculations and allow
  mvkMTLPrimitiveTopologyClassFromVkPrimitiveTopology() in iOS.
- Remove support for VK_FORMAT_B10G11R11_UFLOAT_PACK32 & VK_FORMAT_E5B9G9R9_UFLOAT_PACK32
  since format components are reversed on Metal.
- Report correct workgroup sizes from MTLDevice.
- Retrieve VkPhysicalDeviceLimits::maxComputeWorkGroupSize &
  maxComputeWorkGroupInvocations & maxComputeSharedMemorySize from MTLDevice.
- Move OS extension source files to new OS directory.
- Update to latest SPIRV-Cross version.



MoltenVK 1.0.15
---------------

Released 2018/07/12

- Link IOSurface on iOS only if IPHONEOS_DEPLOYMENT_TARGET is at least iOS 11.0.
- Update to latest SPIRV-Cross.



MoltenVK 1.0.14
---------------

Released 2018/07/04

- vkGetPhysicalDeviceImageFormatProperties() indicate 1D texture limitations.
- Fix compute shader workgroup size specialization.
- Support separate specialization for each workgroup dimension.
- Support zero as a specialization ID value.
- Set correct value for VkPhysicalDeviceLimits::maxPerStageDescriptorInputAttachments.
- Cleanup MoltenVKShaderConverterTool.
- Update to latest SPIRV-Cross.



MoltenVK 1.0.13
---------------

Released 2018/06/28

- Support larger VkBufferViews by using 2D Metal textures.
- Swapchain return VK_ERROR_OUT_OF_DATE_KHR when window resized.
- Improve crispness of visuals on macOS Retina displays.
- Set CAMetalLayer magnificationFilter property to Nearest by default.
- Add MVKDeviceConfiguration::swapchainMagFilterUseNearest member to allow overrides.
- Update to latest SPIRV-Cross.



MoltenVK 1.0.12
---------------

Released 2018/06/22

- Sorting Metal devices in the list of physicalDevices by whether they are headless.
- vkCmdBlitImage() support texture arrays as source and destination targets.
- vkCmdBlitImage() remove broken support for depth/stencil scaling.
- vkCmdClearImage() fixes to clearing depth and stencil formats and avoid Metal validation errors.
- Fix slice index when rendering to cube maps.
- Fix texture file copy in Cube Demo.
- fetchDeps: Add flags for pre-built repos.
- Update to latest library dependencies to match Vulkan SDK 1.1.77.
- Update to latest SPIRV-Cross.



MoltenVK 1.0.11
---------------

Released 2018/06/12

- Avoid fragment shader tracking interacting with vertex attributes.
- Restrict allowed linear tiling features for pixel formats.
- Fix bad logic when testing allowed linear tiling usage.
- Fix copying 4-byte 32-bit depth/stencil formats between buffers and textures.
- Fix MSL compilation failures on macOS 10.14 Mojave Beta.
- Update to latest SPIRV-Cross.



MoltenVK 1.0.10
---------------

Released 2018/06/05

- Support mapping and filling device memory before binding an image to it.
- Fix vsync not being enabled in IMMEDIATE present mode. MVK_MACOS was not being defined.
- Avoid Metal validation error on MTLBuffer.contents access from private storage.
- Support using Metal texel buffer for linear images to increase host coherency. 
- MVKDeviceMemory track MVKImages and MVKBuffers separately.
- Per Vulkan spec, restrict linear images to 2D, non-array, single mipmap.
- Use texel buffer if possible for texture on coherent device memory.
- Only flush MVKImages (not MVKBuffers) when device memory mapped.
- Do not flush texel buffer images.
- Replace dependency on Vulkan-LoaderAndValidationLayers with Vulkan-Headers and Vulkan-Tools. 
- Update to latest SPIRV-Cross.



MoltenVK 1.0.9
--------------

Released 2018/05/23

- Fix an issue where the depth format in MVKCmdClearImage was not getting set correctly.
- Move surface access to UI components to main thread.
- Fix deadlock possibility between MVKFence and MVKFenceSitter.
- Fix handling of locking on deferred-destruction objects.
- vkGetPhysicalDeviceImageFormatProperties returns VK_ERROR_FORMAT_NOT_SUPPORTED 
  if the format is not supported.
- Default value of MVKDeviceConfiguration::metalCompileTimeout set to infinite.
- Update to latest SPIRV-Cross.



MoltenVK 1.0.8
--------------

Released 2018/05/18

- Allow queue processing to be optionally handled on the submitting (render) thread.
- Update to latest SPIRV-Cross.



MoltenVK 1.0.7
--------------

Released 2018/05/14

- Cache MTLCommandQueues for reuse to handle long delays in creating new VkDevices and VkQueues.
- Handle multiple MVKResources mapped to the same region of a single MVKDeviceMemory.
- Add Metal library, function and pipeline compilation timeout limits.
- Create copies of MVKShaderLibraries when merging pipeline caches.
- Handle NULLs when freeing command buffers.
- Replace delete with call to destroy() for all MVK objects.
- Handle null pointers in vkDestroy...() functions.
- Set default value of MVKDeviceConfiguration::supportLargeQueryPools to true by default.
- Fixes to run Vulkan CTS without crashes.
- Remove mutex locks on MVKDescriptorPool.
- Update to latest SPIRV-Cross.



MoltenVK 1.0.5
--------------

Released 2018/05/04

- Add features to support Vulkan CTS.
- Dynamically create frag shaders for clearning attachments and images.
- Dynamically create frag shaders for blitting scaled images.
- MVKGraphicsPipeline don't create MTLRenderPipelineState if vertex function conversion fails.
- MVKComputePipeline don't create MTLComputePipelineState if compute function conversion fails.
- Handle SPIRV-Cross errors thrown during SPIR-V parsing in compiler construction.
- Set undefined property limits to large, but not max, values to avoid casting issues in app.
- Mark multiDrawIndirect features as available.
- Support VK_FORMAT_FEATURE_SAMPLED_IMAGE_FILTER_LINEAR_BIT.
- Separate categories from MVKOSExtensions.
- Update to latest SPIRV-Cross.



MoltenVK 1.0.4
--------------

Released 2018/04/22

- Support depth clip mode only from MTLFeatureSet_iOS_GPUFamily2_v4 onwards.
- MVKCmdClearAttachments & MVKCmdClearImage support multisampled attachments and images.
- Don't use CAMetalLayer displaySyncEnabled property if it is not available.
- Update python brew install command.
- Update to latest SPIRV-Cross.



MoltenVK 1.0.3
--------------

Released 2018/04/18

- Add support for VK_PRESENT_MODE_IMMEDIATE_KHR swapchain presentation mode.
- Round up row and layer byte counts when copying compressed images with sizes 
  that are not integer multiples of block size.
- Queue and device wait idle handled by internal fence instead of semaphore.
- vkCmdCopyBufferToImage() & vkCmdCopyImageToBuffer() support a VkBuffer
  that is bound to an offseted position in a VkDeviceMemory.
- MVKImage::getArrayLayers() reports only layer count and excludes depth.
- Add workaround for apps that use one semaphore for all swapchain images.
- Support deferred secondary signaling of semaphore & fence acquired while image is free.
- Update to latest cube.c version.
- Use ninja if available to build dependencies.
- Build the demos in Travis-CI.
- Update to latest V-LVL, glslang & SPIRV-Tools.
- Update to latest SPIRV-Cross.



MoltenVK 1.0.2
--------------

Released 2018/04/02

- Add support for caching converted MSL shader code offline from pipeline cache
  via vkGetPipelineCacheData(), vkCreatePipelineCache() & vkMergePipelineCaches().
- Present using command buffer by default.
- Support SPIR-V containing multiple entry points.
- Add option for per-frame performance logging via un-commentable logging code.
- VkPhysicalDeviceProperties::pipelineCacheUUID value derived from MoltenVK 
  version and highest supported Metal feature set.
- vkCmdClearAttachments() don't attempt to clear non-existing depth & stencil attachments.
- Always clamp scissors to render area to avoid Metal validation error.
- Move fetchDependencies to top directory.
- Turn caching of Externals off in .travis.yml.
- Add instructions in README.md about building MoltenVK via the command line.
- Update to latest SPIRV-Cross.



MoltenVK 1.0.1
--------------

Released 2018/03/19

- Add support for Vulkan Loader and Validation Layer API version 5.
- Add support for LunarG Vulkan Loader ICD API.
- Add Vulkan Loader and Validation Layer ICD JSON file.
- Fix vkGetInstanceProcAddr to work with 1.1 loader.
- Use fetchDependencies script instead of submodules.
- Align versioning of external libraries with those used by LunarG SDK.
- Combine multiple VkCommandBuffers into a single MTLCommandBuffer.
- On command buffer submission, defer waiting on semaphores until just before 
  MTLCommandBuffer is committed.
- Retrieve heap size from MTLDevice on macOS and from free shared system memory on iOS.
- Allow color attachment on depth-only rendering.
- Allow color attachment when clearing depth only.
- Support DXT1 RGB texture compression.
- Support VK_FORMAT_FEATURE_VERTEX_BUFFER_BIT on VkFormats that are not supported 
  as texture formats under Metal.
- Don't check if texture is coherent on macOS, since it never is.
- Setup push constants for compute shaders.
- Check if storage mode is not shared when checking if synchronize is needed.
- Log which GPU is attached to a VkDevice.
- Sort multiple GPU's to put higher-power GPU's at front of list.
- Populate VkPhysicalDeviceProperties vendorID, deviceID and pipelineCacheUUID.
- Ensure scissors fit inside renderpass area to avoid Metal validation assertions.
- Consolidate setting of viewport and scissors by pipeline and command.
- Make MVKBuffer::getMTLBuffer() thread-safe.
- Fix Metal validation error with a renderpass with no depth attachment.
- Use pipelineStatisticsQuery feature to determine whether pipeline stats are available.
- Modify MVKImageView to fix MTLTexture used for renderpasses.
- Fix vkBindImageMemory crash when multiple simultaneous threads are binding to 
  different offsets in the of the same VkDeviceMemory.
- Don't align push constant buffer.
- Fix vkCmdCopyBuffer when copying unaligned regions.
- Added workgroup size specialization constants
- Fix SPIRV-Cross OOM conditions with multiple consecutive two-vector OpVectorShuffles.
- Support non-square row-major matrix conversions.
- Fix vkCmdBlitImage between images of different sizes.
- Add ability to write SPIR-V to file for debugging purposes.
- Update ThirdPartyConfig.md to latest use of SPIRV-Cross testability.
- Fixes to compute workgroup sizes and barriers.
- Improved extraction of entry point name and workgroup size from SPIR-V.
- Consolidate to a single ThirdPartyConfig.md document.
- MSL enhancements to nested function use of globals.
- Support customizing MSL based on iOS or macOS platform.
- MSL threadgroup barrier memory scope only on iOS MSL 2.0.
- MVKBufferView add lock when creating MTLTexture.
- MVKDeviceMemory add lock when creating MTLBuffer during memory mapping.
- MVKMTLBufferAllocator does not need to be threadsafe.
- Cleanup syntax on other lock handling to add consistency.
- Consolidate timestamps and performance tracking.
- Derive vkCmdCopyBuffer() alignment requirement at runtime.
- Don't log error from vkGetPhysicalDeviceFormatProperties() if format not supported.
- Add printf-like macros to MVKLogImpl and mvkNotifyErrorWithText.
- Updates to dylib building process. Use clang instead of libtool.
- Allow MoltenVK to be installed and built without asciidoctor.
- Add CI support using Travis CI.
- Automatically install demo apps.
- Cube demo generate SPIR-V as part of demo project build.
- Disable watermark in debug builds.
- Add build and runtime OS and device requirements to documentation.
- Add Compliance and Contribution sections to README.md.
- Remove executable permissions from non-executable files.
- Update to latest SPIRV-Cross.
- Update copyright dates to 2018.



MoltenVK 1.0.0
--------------

Released 2018/02/26

Initial open-source release!
<|MERGE_RESOLUTION|>--- conflicted
+++ resolved
@@ -25,11 +25,8 @@
 - Improve cache hits when matching `SPIRVToMSLConversionConfiguration` structs to each other 
   to find a cached shader, by only considering resources from the current shader stage.
 - Rename `kMVKShaderStageMax` to `kMVKShaderStageCount`.
-<<<<<<< HEAD
+- Fix crash when requesting `MTLCommandBuffer` logs in runtime debug mode on older OS versions.
 - Protect against crash when retrieving `MTLTexture` when `VkImage` has no `VkDeviceMemory` bound.
-=======
-- Fix crash when requesting `MTLCommandBuffer` logs in runtime debug mode on older OS versions.
->>>>>>> d1983eba
 - Fix internal reference from `SPIRV_CROSS_NAMESPACE_OVERRIDE` to `SPIRV_CROSS_NAMESPACE`.
 
 
